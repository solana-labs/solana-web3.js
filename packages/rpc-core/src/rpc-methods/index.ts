--- conflicted
+++ resolved
@@ -5,23 +5,20 @@
 import { GetBalanceApi } from './getBalance';
 import { GetBlockHeightApi } from './getBlockHeight';
 import { GetBlockProductionApi } from './getBlockProduction';
+import { GetBlockTimeApi } from './getBlockTime';
 import { GetBlocksApi } from './getBlocks';
+import { GetEpochInfoApi } from './getEpochInfo';
 import { GetFirstAvailableBlockApi } from './getFirstAvailableBlock';
 import { GetInflationRewardApi } from './getInflationReward';
 import { GetLatestBlockhashApi } from './getLatestBlockhash';
 import { GetMaxRetransmitSlotApi } from './getMaxRetransmitSlot';
 import { GetMaxShredInsertSlotApi } from './getMaxShredInsertSlot';
+import { GetRecentPerformanceSamplesApi } from './getRecentPerformanceSamples';
 import { GetSlotApi } from './getSlot';
 import { GetStakeMinimumDelegationApi } from './getStakeMinimumDelegation';
+import { GetSupplyApi } from './getSupply';
 import { GetTransactionCountApi } from './getTransactionCount';
 import { MinimumLedgerSlotApi } from './minimumLedgerSlot';
-import { GetEpochInfoApi } from './getEpochInfo';
-import { GetRecentPerformanceSamplesApi } from './getRecentPerformanceSamples';
-<<<<<<< HEAD
-import { GetSupplyApi } from './getSupply';
-=======
-import { GetBlockTimeApi } from './getBlockTime';
->>>>>>> 88723edf
 
 type Config = Readonly<{
     onIntegerOverflow?: (methodName: string, keyPath: (number | string)[], value: bigint) => void;
