--- conflicted
+++ resolved
@@ -1897,15 +1897,6 @@
                 {
                     parsed: {
                         info: {
-<<<<<<< HEAD
-                            account: '6muXBR8kTs1UEbATDkFzEf61HPeEHrCvdBNciVoxic8d',
-                            extensionTypes: ['transferFeeAmount', 'memoTransfer'],
-                            owner: '2Pwe6Yahh5cbzvCwRMtTYFeboSwYiWeHhYJzZZBsU6eB',
-                            payer: '2Pwe6Yahh5cbzvCwRMtTYFeboSwYiWeHhYJzZZBsU6eB',
-                            systemProgram: '11111111111111111111111111111111',
-                        },
-                        type: 'reallocate',
-=======
                             feeRecipient: '2Pwe6Yahh5cbzvCwRMtTYFeboSwYiWeHhYJzZZBsU6eB',
                             mint: 'FsHcsGiY43QmZc6yTgwYC1DA5U3ZgycXxn3bd2oBjrEZ',
                             withdrawWithheldAuthority: '6muXBR8kTs1UEbATDkFzEf61HPeEHrCvdBNciVoxic8d',
@@ -2531,33 +2522,20 @@
                             owner: '2Pwe6Yahh5cbzvCwRMtTYFeboSwYiWeHhYJzZZBsU6eB',
                         },
                         type: 'enableConfidentialTransferFeeHarvestToMint',
->>>>>>> a862c32e
-                    },
-                    program: 'spl-token',
-                    programId: 'TokenzQdBNbLqP5VEhdkAS6EPFLC1PHnBqCXEpPxuEb',
-                    stackHeight: null,
-                },
-                {
-                    parsed: {
-                        info: {
-<<<<<<< HEAD
-                            account: '6muXBR8kTs1UEbATDkFzEf61HPeEHrCvdBNciVoxic8d',
-                            extensionTypes: ['transferFeeAmount', 'memoTransfer'],
-                            payer: '2Pwe6Yahh5cbzvCwRMtTYFeboSwYiWeHhYJzZZBsU6eB',
-                            systemProgram: '11111111111111111111111111111111',
-=======
+                    },
+                    program: 'spl-token',
+                    programId: 'TokenzQdBNbLqP5VEhdkAS6EPFLC1PHnBqCXEpPxuEb',
+                    stackHeight: null,
+                },
+                {
+                    parsed: {
+                        info: {
                             account: 'FsHcsGiY43QmZc6yTgwYC1DA5U3ZgycXxn3bd2oBjrEZ',
                             multisigOwner: '2Pwe6Yahh5cbzvCwRMtTYFeboSwYiWeHhYJzZZBsU6eB',
->>>>>>> a862c32e
                             signers: [
                                 '2Pwe6Yahh5cbzvCwRMtTYFeboSwYiWeHhYJzZZBsU6eB',
                                 '2Pwe6Yahh5cbzvCwRMtTYFeboSwYiWeHhYJzZZBsU6eB',
                             ],
-<<<<<<< HEAD
-                            multisigOwner: 'Sysvar1nstructions1111111111111111111111111',
-                        },
-                        type: 'reallocate',
-=======
                         },
                         type: 'enableConfidentialTransferFeeHarvestToMint',
                     },
@@ -2704,7 +2682,40 @@
                             idempotent: true,
                         },
                         type: 'removeTokenMetadataKey',
->>>>>>> a862c32e
+                    },
+                    program: 'spl-token',
+                    programId: 'TokenzQdBNbLqP5VEhdkAS6EPFLC1PHnBqCXEpPxuEb',
+                    stackHeight: null,
+                },
+                {
+                    parsed: {
+                        info: {
+                            account: '6muXBR8kTs1UEbATDkFzEf61HPeEHrCvdBNciVoxic8d',
+                            extensionTypes: ['transferFeeAmount', 'memoTransfer'],
+                            owner: '2Pwe6Yahh5cbzvCwRMtTYFeboSwYiWeHhYJzZZBsU6eB',
+                            payer: '2Pwe6Yahh5cbzvCwRMtTYFeboSwYiWeHhYJzZZBsU6eB',
+                            systemProgram: '11111111111111111111111111111111',
+                        },
+                        type: 'reallocate',
+                    },
+                    program: 'spl-token',
+                    programId: 'TokenzQdBNbLqP5VEhdkAS6EPFLC1PHnBqCXEpPxuEb',
+                    stackHeight: null,
+                },
+                {
+                    parsed: {
+                        info: {
+                            account: '6muXBR8kTs1UEbATDkFzEf61HPeEHrCvdBNciVoxic8d',
+                            extensionTypes: ['transferFeeAmount', 'memoTransfer'],
+                            payer: '2Pwe6Yahh5cbzvCwRMtTYFeboSwYiWeHhYJzZZBsU6eB',
+                            systemProgram: '11111111111111111111111111111111',
+                            signers: [
+                                '2Pwe6Yahh5cbzvCwRMtTYFeboSwYiWeHhYJzZZBsU6eB',
+                                '2Pwe6Yahh5cbzvCwRMtTYFeboSwYiWeHhYJzZZBsU6eB',
+                            ],
+                            multisigOwner: 'Sysvar1nstructions1111111111111111111111111',
+                        },
+                        type: 'reallocate',
                     },
                     program: 'spl-token',
                     programId: 'TokenzQdBNbLqP5VEhdkAS6EPFLC1PHnBqCXEpPxuEb',
