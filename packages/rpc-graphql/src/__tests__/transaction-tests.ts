import { Signature } from '@solana/keys';
import {
    GetAccountInfoApi,
    GetBlockApi,
    GetMultipleAccountsApi,
    GetProgramAccountsApi,
    GetTransactionApi,
    Rpc,
} from '@solana/rpc';

import { createRpcGraphQL, RpcGraphQL } from '../index';
import {
    mockTransactionAddressLookup,
    mockTransactionBase58,
    mockTransactionBase64,
    mockTransactionGeneric,
    mockTransactionMemo,
    mockTransactionSystem,
    mockTransactionToken,
    mockTransactionToken2022AllExtensions,
    mockTransactionVote,
} from './__setup__';

type GraphQLCompliantRpc = Rpc<
    GetAccountInfoApi & GetBlockApi & GetMultipleAccountsApi & GetProgramAccountsApi & GetTransactionApi
>;

describe('transaction', () => {
    let mockRpc: GraphQLCompliantRpc;
    let mockRpcTransport: jest.Mock;
    let rpcGraphQL: RpcGraphQL;

    // Random signature for testing.
    // Not actually used. Just needed for proper query parsing.
    const signature =
        '67rSZV97NzE4B4ZeFqULqWZcNEV2KwNfDLMzecJmBheZ4sWhudqGAzypoBCKfeLkKtDQBGnkwgdrrFM8ZMaS3pkk' as Signature;

    beforeEach(() => {
        mockRpcTransport = jest.fn();
        mockRpc = new Proxy<GraphQLCompliantRpc>({} as GraphQLCompliantRpc, {
            get(target, p) {
                if (!target[p as keyof GraphQLCompliantRpc]) {
                    const pendingRpcRequest = { send: mockRpcTransport };
                    target[p as keyof GraphQLCompliantRpc] = jest
                        .fn()
                        .mockReturnValue(pendingRpcRequest) as GraphQLCompliantRpc[keyof GraphQLCompliantRpc];
                }
                return target[p as keyof GraphQLCompliantRpc];
            },
        });
        rpcGraphQL = createRpcGraphQL(mockRpc);
    });

    describe('basic queries', () => {
        it('can query a transaction', async () => {
            expect.assertions(1);
            mockRpcTransport.mockResolvedValueOnce(mockTransactionVote);
            const source = /* GraphQL */ `
                query testQuery($signature: Signature!) {
                    transaction(signature: $signature) {
                        blockTime
                        slot
                    }
                }
            `;
            const result = await rpcGraphQL.query(source, { signature });
            expect(result).toMatchObject({
                data: {
                    transaction: {
                        blockTime: expect.any(BigInt),
                        slot: expect.any(BigInt),
                    },
                },
            });
        });
        it("can query a transaction's computeUnitsConsumed from it's meta", async () => {
            expect.assertions(1);
            mockRpcTransport.mockResolvedValueOnce(mockTransactionVote);
            const source = /* GraphQL */ `
                query testQuery($signature: Signature!) {
                    transaction(signature: $signature) {
                        meta {
                            computeUnitsConsumed
                        }
                    }
                }
            `;
            const result = await rpcGraphQL.query(source, { signature });
            expect(result).toMatchObject({
                data: {
                    transaction: {
                        meta: {
                            computeUnitsConsumed: expect.any(BigInt),
                        },
                    },
                },
            });
        });
        it("can query several fields from a transaction's meta", async () => {
            expect.assertions(1);
            mockRpcTransport.mockResolvedValueOnce(mockTransactionVote);
            const source = /* GraphQL */ `
                query testQuery($signature: Signature!) {
                    transaction(signature: $signature) {
                        meta {
                            computeUnitsConsumed
                            fee
                            logMessages
                        }
                    }
                }
            `;
            const result = await rpcGraphQL.query(source, { signature });
            expect(result).toMatchObject({
                data: {
                    transaction: {
                        meta: {
                            computeUnitsConsumed: expect.any(BigInt),
                            fee: expect.any(BigInt),
                            logMessages: expect.any(Array),
                        },
                    },
                },
            });
        });
    });
    describe('transaction data queries', () => {
        it('can get a transaction as base58', async () => {
            expect.assertions(1);
            mockRpcTransport.mockResolvedValueOnce(mockTransactionBase58);
            const source = /* GraphQL */ `
                query testQuery($signature: Signature!) {
                    transaction(signature: $signature) {
                        data(encoding: BASE_58)
                    }
                }
            `;
            const result = await rpcGraphQL.query(source, { signature });
            expect(result).toMatchObject({
                data: {
                    transaction: {
                        data: expect.any(String),
                    },
                },
            });
        });
        it('can get a transaction as base64', async () => {
            expect.assertions(1);
            mockRpcTransport.mockResolvedValueOnce(mockTransactionBase64);
            const source = /* GraphQL */ `
                query testQuery($signature: Signature!) {
                    transaction(signature: $signature) {
                        data(encoding: BASE_64)
                    }
                }
            `;
            const result = await rpcGraphQL.query(source, { signature });
            expect(result).toMatchObject({
                data: {
                    transaction: {
                        data: expect.any(String),
                    },
                },
            });
        });
        it('can get a transaction as multiple encodings', async () => {
            expect.assertions(1);
            mockRpcTransport.mockResolvedValueOnce(mockTransactionBase58);
            mockRpcTransport.mockResolvedValueOnce(mockTransactionBase64);
            const source = /* GraphQL */ `
                query testQuery($signature: Signature!) {
                    transaction(signature: $signature) {
                        dataBase58: data(encoding: BASE_58)
                        dataBase64: data(encoding: BASE_64)
                    }
                }
            `;
            const result = await rpcGraphQL.query(source, { signature });
            expect(result).toMatchObject({
                data: {
                    transaction: {
                        dataBase58: expect.any(String),
                        dataBase64: expect.any(String),
                    },
                },
            });
        });
        it('defaults to jsonParsed', async () => {
            expect.assertions(1);
            mockRpcTransport.mockResolvedValueOnce(mockTransactionVote);
            const source = /* GraphQL */ `
                query testQuery($signature: Signature!) {
                    transaction(signature: $signature) {
                        message {
                            accountKeys {
                                pubkey
                                signer
                                writable
                            }
                            recentBlockhash
                        }
                        signatures
                    }
                }
            `;
            const result = await rpcGraphQL.query(source, { signature });
            expect(result).toMatchObject({
                data: {
                    transaction: {
                        message: {
                            accountKeys: expect.arrayContaining([
                                {
                                    pubkey: expect.any(String),
                                    signer: expect.any(Boolean),
                                    writable: expect.any(Boolean),
                                },
                            ]),
                            recentBlockhash: expect.any(String),
                        },
                        signatures: expect.any(Array),
                    },
                },
            });
        });
    });
    describe('specific transaction instruction queries', () => {
        describe('instructions', () => {
            it('can get a generic instruction', async () => {
                expect.assertions(1);
                mockRpcTransport.mockResolvedValueOnce(mockTransactionGeneric);
                const source = /* GraphQL */ `
                    query testQuery($signature: Signature!) {
                        transaction(signature: $signature) {
                            message {
                                instructions {
                                    ... on GenericInstruction {
                                        accounts
                                        data
                                        programId
                                    }
                                }
                            }
                        }
                    }
                `;
                const result = await rpcGraphQL.query(source, { signature });
                expect(result).toMatchObject({
                    data: {
                        transaction: {
                            message: {
                                instructions: expect.arrayContaining([
                                    {
                                        accounts: expect.any(Array),
                                        data: expect.any(String),
                                        programId: expect.any(String),
                                    },
                                ]),
                            },
                        },
                    },
                });
            });
            it('can get a `ExtendLookupTable` instruction', async () => {
                expect.assertions(1);
                mockRpcTransport.mockResolvedValueOnce(mockTransactionAddressLookup);
                const source = /* GraphQL */ `
                    query testQuery($signature: Signature!) {
                        transaction(signature: $signature) {
                            message {
                                instructions {
                                    programId
                                    ... on ExtendLookupTableInstruction {
                                        lookupTableAccount {
                                            address
                                        }
                                        lookupTableAuthority {
                                            address
                                        }
                                        newAddresses
                                        payerAccount {
                                            address
                                        }
                                        systemProgram {
                                            address
                                        }
                                    }
                                }
                            }
                        }
                    }
                `;
                const result = await rpcGraphQL.query(source, { signature });
                expect(result).toMatchObject({
                    data: {
                        transaction: {
                            message: {
                                instructions: expect.arrayContaining([
                                    {
                                        lookupTableAccount: {
                                            address: expect.any(String),
                                        },
                                        lookupTableAuthority: {
                                            address: expect.any(String),
                                        },
                                        newAddresses: expect.any(Array),
                                        payerAccount: {
                                            address: expect.any(String),
                                        },
                                        programId: 'AddressLookupTab1e1111111111111111111111111',
                                        systemProgram: {
                                            address: expect.any(String),
                                        },
                                    },
                                ]),
                            },
                        },
                    },
                });
            });
            it('can get a `CreateAccount` instruction', async () => {
                expect.assertions(1);
                mockRpcTransport.mockResolvedValueOnce(mockTransactionSystem);
                const source = /* GraphQL */ `
                    query testQuery($signature: Signature!) {
                        transaction(signature: $signature) {
                            message {
                                instructions {
                                    programId
                                    ... on CreateAccountInstruction {
                                        lamports
                                        newAccount {
                                            address
                                        }
                                        owner {
                                            address
                                        }
                                        source {
                                            address
                                        }
                                        space
                                    }
                                }
                            }
                        }
                    }
                `;
                const result = await rpcGraphQL.query(source, { signature });
                expect(result).toMatchObject({
                    data: {
                        transaction: {
                            message: {
                                instructions: expect.arrayContaining([
                                    {
                                        lamports: expect.any(BigInt),
                                        newAccount: {
                                            address: expect.any(String),
                                        },
                                        owner: {
                                            address: expect.any(String),
                                        },
                                        programId: '11111111111111111111111111111111',
                                        source: {
                                            address: expect.any(String),
                                        },
                                        space: expect.any(BigInt),
                                    },
                                ]),
                            },
                        },
                    },
                });
            });
            it('can get a `SplMemoInstruction` instruction', async () => {
                expect.assertions(1);
                mockRpcTransport.mockResolvedValueOnce(mockTransactionMemo);
                const source = /* GraphQL */ `
                    query testQuery($signature: Signature!) {
                        transaction(signature: $signature) {
                            message {
                                instructions {
                                    programId
                                    ... on SplMemoInstruction {
                                        memo
                                    }
                                }
                            }
                        }
                    }
                `;
                const result = await rpcGraphQL.query(source, { signature });
                expect(result).toMatchObject({
                    data: {
                        transaction: {
                            message: {
                                instructions: expect.arrayContaining([
                                    {
                                        memo: 'fb_07ce1448',
                                        programId: 'MemoSq4gqABAXKb96qnH8TysNcWxMyWCqXgDLGmfcHr',
                                    },
                                ]),
                            },
                        },
                    },
                });
            });
            it('can get a `SplTokenInitializeMintInstruction` instruction', async () => {
                expect.assertions(1);
                mockRpcTransport.mockResolvedValueOnce(mockTransactionToken);
                const source = /* GraphQL */ `
                    query testQuery($signature: Signature!) {
                        transaction(signature: $signature) {
                            message {
                                instructions {
                                    programId
                                    ... on SplTokenInitializeMintInstruction {
                                        decimals
                                        freezeAuthority {
                                            address
                                        }
                                        mint {
                                            address
                                        }
                                        mintAuthority {
                                            address
                                        }
                                        rentSysvar {
                                            address
                                        }
                                    }
                                }
                            }
                        }
                    }
                `;
                const result = await rpcGraphQL.query(source, { signature });
                expect(result).toMatchObject({
                    data: {
                        transaction: {
                            message: {
                                instructions: expect.arrayContaining([
                                    {
                                        decimals: expect.any(BigInt),
                                        freezeAuthority: {
                                            address: expect.any(String),
                                        },
                                        mint: {
                                            address: expect.any(String),
                                        },
                                        mintAuthority: {
                                            address: expect.any(String),
                                        },
                                        programId: 'TokenkegQfeZyiNwAJbNbGKPFXCWuBvf9Ss623VQ5DA',
                                        rentSysvar: { address: expect.any(String) },
                                    },
                                ]),
                            },
                        },
                    },
                });
            });
        });
        describe('inner instructions', () => {
            it('can get an `Allocate` inner instruction', async () => {
                expect.assertions(1);
                mockRpcTransport.mockResolvedValueOnce(mockTransactionSystem);
                const source = /* GraphQL */ `
                    query testQuery($signature: Signature!) {
                        transaction(signature: $signature) {
                            meta {
                                innerInstructions {
                                    instructions {
                                        programId
                                        ... on AllocateInstruction {
                                            account {
                                                address
                                            }
                                            space
                                        }
                                    }
                                }
                            }
                        }
                    }
                `;
                const result = await rpcGraphQL.query(source, { signature });
                expect(result).toMatchObject({
                    data: {
                        transaction: {
                            meta: {
                                innerInstructions: expect.arrayContaining([
                                    {
                                        instructions: expect.arrayContaining([
                                            {
                                                account: {
                                                    address: expect.any(String),
                                                },
                                                programId: '11111111111111111111111111111111',
                                                space: expect.any(BigInt),
                                            },
                                        ]),
                                    },
                                ]),
                            },
                        },
                    },
                });
            });
            it('can get an `Assign` inner instruction', async () => {
                expect.assertions(1);
                mockRpcTransport.mockResolvedValueOnce(mockTransactionSystem);
                const source = /* GraphQL */ `
                    query testQuery($signature: Signature!) {
                        transaction(signature: $signature) {
                            meta {
                                innerInstructions {
                                    instructions {
                                        programId
                                        ... on AssignInstruction {
                                            account {
                                                address
                                            }
                                            owner {
                                                address
                                            }
                                        }
                                    }
                                }
                            }
                        }
                    }
                `;
                const result = await rpcGraphQL.query(source, { signature });
                expect(result).toMatchObject({
                    data: {
                        transaction: {
                            meta: {
                                innerInstructions: expect.arrayContaining([
                                    {
                                        instructions: expect.arrayContaining([
                                            {
                                                account: {
                                                    address: expect.any(String),
                                                },
                                                owner: {
                                                    address: expect.any(String),
                                                },
                                                programId: '11111111111111111111111111111111',
                                            },
                                        ]),
                                    },
                                ]),
                            },
                        },
                    },
                });
            });
            it('can get a `Transfer` inner instruction', async () => {
                expect.assertions(1);
                mockRpcTransport.mockResolvedValueOnce(mockTransactionSystem);
                const source = /* GraphQL */ `
                    query testQuery($signature: Signature!) {
                        transaction(signature: $signature) {
                            meta {
                                innerInstructions {
                                    instructions {
                                        programId
                                        ... on TransferInstruction {
                                            destination {
                                                address
                                            }
                                            lamports
                                            source {
                                                address
                                            }
                                        }
                                    }
                                }
                            }
                        }
                    }
                `;
                const result = await rpcGraphQL.query(source, { signature });
                expect(result).toMatchObject({
                    data: {
                        transaction: {
                            meta: {
                                innerInstructions: expect.arrayContaining([
                                    {
                                        instructions: expect.arrayContaining([
                                            {
                                                destination: {
                                                    address: expect.any(String),
                                                },
                                                lamports: expect.any(BigInt),
                                                programId: '11111111111111111111111111111111',
                                                source: {
                                                    address: expect.any(String),
                                                },
                                            },
                                        ]),
                                    },
                                ]),
                            },
                        },
                    },
                });
            });
            it('can get a `SplTokenTransfer` inner instruction', async () => {
                expect.assertions(1);
                mockRpcTransport.mockResolvedValueOnce(mockTransactionToken);
                const source = /* GraphQL */ `
                    query testQuery($signature: Signature!) {
                        transaction(signature: $signature) {
                            meta {
                                innerInstructions {
                                    instructions {
                                        programId
                                        ... on SplTokenTransferInstruction {
                                            amount
                                            destination {
                                                address
                                            }
                                            source {
                                                address
                                            }
                                        }
                                    }
                                }
                            }
                        }
                    }
                `;
                const result = await rpcGraphQL.query(source, { signature });
                expect(result).toMatchObject({
                    data: {
                        transaction: {
                            meta: {
                                innerInstructions: expect.arrayContaining([
                                    {
                                        instructions: expect.arrayContaining([
                                            {
                                                amount: expect.any(BigInt),
                                                destination: {
                                                    address: expect.any(String),
                                                },
                                                programId: 'TokenkegQfeZyiNwAJbNbGKPFXCWuBvf9Ss623VQ5DA',
                                                source: {
                                                    address: expect.any(String),
                                                },
                                            },
                                        ]),
                                    },
                                ]),
                            },
                        },
                    },
                });
            });
        });
        describe('token-2022 extensions', () => {
            beforeEach(() => {
                mockRpcTransport.mockResolvedValueOnce(mockTransactionToken2022AllExtensions);
            });
            it('initialize-mint-close-authority', async () => {
                expect.assertions(1);
                const source = /* GraphQL */ `
                    query testQuery($signature: Signature!) {
                        transaction(signature: $signature) {
                            message {
                                instructions {
                                    programId
                                    ... on SplTokenInitializeMintCloseAuthorityInstruction {
                                        mint {
                                            address
                                        }
                                        newAuthority {
                                            address
                                        }
                                    }
                                }
                            }
                        }
                    }
                `;
                const result = await rpcGraphQL.query(source, { signature });
                expect(result).toMatchObject({
                    data: {
                        transaction: {
                            message: {
                                instructions: expect.arrayContaining([
                                    {
                                        mint: {
                                            address: expect.any(String),
                                        },
                                        newAuthority: {
                                            address: expect.any(String),
                                        },
                                        programId: 'TokenzQdBNbLqP5VEhdkAS6EPFLC1PHnBqCXEpPxuEb',
                                    },
                                ]),
                            },
                        },
                    },
                });
            });
            it('initialize-permanent-delegate', async () => {
                expect.assertions(1);
                const source = /* GraphQL */ `
                    query testQuery($signature: Signature!) {
                        transaction(signature: $signature) {
                            message {
                                instructions {
                                    programId
                                    ... on SplTokenInitializePermanentDelegateInstruction {
                                        delegate {
                                            address
                                        }
                                        mint {
                                            address
                                        }
                                    }
                                }
                            }
                        }
                    }
                `;
                const result = await rpcGraphQL.query(source, { signature });
                expect(result).toMatchObject({
                    data: {
                        transaction: {
                            message: {
                                instructions: expect.arrayContaining([
                                    {
                                        delegate: {
                                            address: expect.any(String),
                                        },
                                        mint: {
                                            address: expect.any(String),
                                        },
                                        programId: 'TokenzQdBNbLqP5VEhdkAS6EPFLC1PHnBqCXEpPxuEb',
                                    },
                                ]),
                            },
                        },
                    },
                });
            });
            it('initialize-group-pointer', async () => {
                expect.assertions(1);
                const source = /* GraphQL */ `
                    query testQuery($signature: Signature!) {
                        transaction(signature: $signature) {
                            message {
                                instructions {
                                    programId
                                    ... on SplTokenInitializeGroupPointerInstruction {
                                        authority {
                                            address
                                        }
                                        groupAddress {
                                            address
                                        }
                                        mint {
                                            address
                                        }
                                    }
                                }
                            }
                        }
                    }
                `;
                const result = await rpcGraphQL.query(source, { signature });
                expect(result).toMatchObject({
                    data: {
                        transaction: {
                            message: {
                                instructions: expect.arrayContaining([
                                    {
                                        authority: {
                                            address: expect.any(String),
                                        },
                                        groupAddress: {
                                            address: expect.any(String),
                                        },
                                        mint: {
                                            address: expect.any(String),
                                        },
                                        programId: 'TokenzQdBNbLqP5VEhdkAS6EPFLC1PHnBqCXEpPxuEb',
                                    },
                                ]),
                            },
                        },
                    },
                });
            });
            it('update-group-pointer', async () => {
                expect.assertions(1);
                const source = /* GraphQL */ `
                    query testQuery($signature: Signature!) {
                        transaction(signature: $signature) {
                            message {
                                instructions {
                                    programId
                                    ... on SplTokenUpdateGroupPointerInstruction {
                                        authority {
                                            address
                                        }
                                        groupAddress {
                                            address
                                        }
                                        mint {
                                            address
                                        }
                                        multisigAuthority {
                                            address
                                        }
                                        signers
                                    }
                                }
                            }
                        }
                    }
                `;
                const result = await rpcGraphQL.query(source, { signature });
                expect(result).toMatchObject({
                    data: {
                        transaction: {
                            message: {
                                instructions: expect.arrayContaining([
                                    {
                                        authority: {
                                            address: expect.any(String),
                                        },
                                        groupAddress: {
                                            address: expect.any(String),
                                        },
                                        mint: {
                                            address: expect.any(String),
                                        },
                                        multisigAuthority: null,
                                        programId: 'TokenzQdBNbLqP5VEhdkAS6EPFLC1PHnBqCXEpPxuEb',
                                        signers: null,
                                    },
                                    {
                                        authority: null,
                                        groupAddress: {
                                            address: expect.any(String),
                                        },
                                        mint: {
                                            address: expect.any(String),
                                        },
                                        multisigAuthority: {
                                            address: expect.any(String),
                                        },
                                        programId: 'TokenzQdBNbLqP5VEhdkAS6EPFLC1PHnBqCXEpPxuEb',
                                        signers: expect.arrayContaining([expect.any(String)]),
                                    },
                                ]),
                            },
                        },
                    },
                });
            });
            it('initialize-group-member-pointer', async () => {
                expect.assertions(1);
                const source = /* GraphQL */ `
                    query testQuery($signature: Signature!) {
                        transaction(signature: $signature) {
                            message {
                                instructions {
                                    programId
                                    ... on SplTokenInitializeGroupMemberPointerInstruction {
                                        authority {
                                            address
                                        }
                                        memberAddress {
                                            address
                                        }
                                        mint {
                                            address
                                        }
                                    }
                                }
                            }
                        }
                    }
                `;
                const result = await rpcGraphQL.query(source, { signature });
                expect(result).toMatchObject({
                    data: {
                        transaction: {
                            message: {
                                instructions: expect.arrayContaining([
                                    {
                                        authority: {
                                            address: expect.any(String),
                                        },
                                        memberAddress: {
                                            address: expect.any(String),
                                        },
                                        mint: {
                                            address: expect.any(String),
                                        },
                                        programId: 'TokenzQdBNbLqP5VEhdkAS6EPFLC1PHnBqCXEpPxuEb',
                                    },
                                ]),
                            },
                        },
                    },
                });
            });
            it('update-group-member-pointer', async () => {
                expect.assertions(1);
                const source = /* GraphQL */ `
                    query testQuery($signature: Signature!) {
                        transaction(signature: $signature) {
                            message {
                                instructions {
                                    programId
                                    ... on SplTokenUpdateGroupMemberPointerInstruction {
                                        authority {
                                            address
                                        }
                                        memberAddress {
                                            address
                                        }
                                        mint {
                                            address
                                        }
                                        multisigAuthority {
                                            address
                                        }
                                        signers
                                    }
                                }
                            }
                        }
                    }
                `;
                const result = await rpcGraphQL.query(source, { signature });
                expect(result).toMatchObject({
                    data: {
                        transaction: {
                            message: {
                                instructions: expect.arrayContaining([
                                    {
                                        authority: {
                                            address: expect.any(String),
                                        },
                                        memberAddress: {
                                            address: expect.any(String),
                                        },
                                        mint: {
                                            address: expect.any(String),
                                        },
                                        multisigAuthority: null,
                                        programId: 'TokenzQdBNbLqP5VEhdkAS6EPFLC1PHnBqCXEpPxuEb',
                                        signers: null,
                                    },
                                    {
                                        authority: null,
                                        memberAddress: {
                                            address: expect.any(String),
                                        },
                                        mint: {
                                            address: expect.any(String),
                                        },
                                        multisigAuthority: {
                                            address: expect.any(String),
                                        },
                                        programId: 'TokenzQdBNbLqP5VEhdkAS6EPFLC1PHnBqCXEpPxuEb',
                                        signers: expect.arrayContaining([expect.any(String)]),
                                    },
                                ]),
                            },
                        },
                    },
                });
            });
            it('initialize-metadata-pointer', async () => {
                expect.assertions(1);
                const source = /* GraphQL */ `
                    query testQuery($signature: Signature!) {
                        transaction(signature: $signature) {
                            message {
                                instructions {
                                    programId
                                    ... on SplTokenInitializeMetadataPointerInstruction {
                                        authority {
                                            address
                                        }
                                        metadataAddress {
                                            address
                                        }
                                        mint {
                                            address
                                        }
                                    }
                                }
                            }
                        }
                    }
                `;
                const result = await rpcGraphQL.query(source, { signature });
                expect(result).toMatchObject({
                    data: {
                        transaction: {
                            message: {
                                instructions: expect.arrayContaining([
                                    {
                                        authority: {
                                            address: expect.any(String),
                                        },
                                        metadataAddress: {
                                            address: expect.any(String),
                                        },
                                        mint: {
                                            address: expect.any(String),
                                        },
                                        programId: 'TokenzQdBNbLqP5VEhdkAS6EPFLC1PHnBqCXEpPxuEb',
                                    },
                                ]),
                            },
                        },
                    },
                });
            });
            it('update-metadata-pointer', async () => {
                expect.assertions(1);
                const source = /* GraphQL */ `
                    query testQuery($signature: Signature!) {
                        transaction(signature: $signature) {
                            message {
                                instructions {
                                    programId
                                    ... on SplTokenUpdateMetadataPointerInstruction {
                                        authority {
                                            address
                                        }
                                        metadataAddress {
                                            address
                                        }
                                        mint {
                                            address
                                        }
                                        multisigAuthority {
                                            address
                                        }
                                        signers
                                    }
                                }
                            }
                        }
                    }
                `;
                const result = await rpcGraphQL.query(source, { signature });
                expect(result).toMatchObject({
                    data: {
                        transaction: {
                            message: {
                                instructions: expect.arrayContaining([
                                    {
                                        authority: {
                                            address: expect.any(String),
                                        },
                                        metadataAddress: {
                                            address: expect.any(String),
                                        },
                                        mint: {
                                            address: expect.any(String),
                                        },
                                        multisigAuthority: null,
                                        programId: 'TokenzQdBNbLqP5VEhdkAS6EPFLC1PHnBqCXEpPxuEb',
                                        signers: null,
                                    },
                                    {
                                        authority: null,
                                        metadataAddress: {
                                            address: expect.any(String),
                                        },
                                        mint: {
                                            address: expect.any(String),
                                        },
                                        multisigAuthority: {
                                            address: expect.any(String),
                                        },
                                        programId: 'TokenzQdBNbLqP5VEhdkAS6EPFLC1PHnBqCXEpPxuEb',
                                        signers: expect.arrayContaining([expect.any(String)]),
                                    },
                                ]),
                            },
                        },
                    },
                });
            });
            it('initialize-transferFee-config', async () => {
                expect.assertions(1);
                const source = /* GraphQL */ `
                    query testQuery($signature: Signature!) {
                        transaction(signature: $signature) {
                            message {
                                instructions {
                                    programId
                                    ... on SplTokenInitializeTransferFeeConfig {
                                        mint {
                                            address
                                        }
                                        transferFeeBasisPoints
                                        maximumFee
                                        transferFeeConfigAuthority {
                                            address
                                        }
                                        withdrawWithheldAuthority {
                                            address
                                        }
                                    }
                                }
                            }
                        }
                    }
                `;

                const result = await rpcGraphQL.query(source, { signature });
                expect(result).toMatchObject({
                    data: {
                        transaction: {
                            message: {
                                instructions: expect.arrayContaining([
                                    {
                                        maximumFee: expect.any(BigInt),
                                        mint: {
                                            address: expect.any(String),
                                        },
                                        programId: 'TokenzQdBNbLqP5VEhdkAS6EPFLC1PHnBqCXEpPxuEb',
                                        transferFeeBasisPoints: expect.any(BigInt),
                                        transferFeeConfigAuthority: {
                                            address: expect.any(String),
                                        },
                                        withdrawWithheldAuthority: {
                                            address: expect.any(String),
                                        },
                                    },
                                ]),
                            },
                        },
                    },
                });
            });
            it('initialize-transfer-hook', async () => {
                expect.assertions(1);
                const source = /* GraphQL */ `
                    query testQuery($signature: Signature!) {
                        transaction(signature: $signature) {
                            message {
                                instructions {
                                    programId
                                    ... on SplTokenInitializeTransferHookInstruction {
                                        authority {
                                            address
                                        }
                                        hookProgramId {
                                            address
                                        }
                                        mint {
                                            address
                                        }
                                    }
                                }
                            }
                        }
                    }
                `;
                const result = await rpcGraphQL.query(source, { signature });
                expect(result).toMatchObject({
                    data: {
                        transaction: {
                            message: {
                                instructions: expect.arrayContaining([
                                    {
                                        authority: {
                                            address: expect.any(String),
                                        },
                                        hookProgramId: {
                                            address: expect.any(String),
                                        },
                                        mint: {
                                            address: expect.any(String),
                                        },
                                        programId: 'TokenzQdBNbLqP5VEhdkAS6EPFLC1PHnBqCXEpPxuEb',
                                    },
                                ]),
                            },
                        },
                    },
                });
            });
            it('update-transfer-hook', async () => {
                expect.assertions(1);
                const source = /* GraphQL */ `
                    query testQuery($signature: Signature!) {
                        transaction(signature: $signature) {
                            message {
                                instructions {
                                    programId
                                    ... on SplTokenUpdateTransferHookInstruction {
                                        authority {
                                            address
                                        }
                                        hookProgramId {
                                            address
                                        }
                                        mint {
                                            address
                                        }
                                        multisigAuthority {
                                            address
                                        }
                                        signers
                                    }
                                }
                            }
                        }
                    }
                `;
                const result = await rpcGraphQL.query(source, { signature });
                expect(result).toMatchObject({
                    data: {
                        transaction: {
                            message: {
                                instructions: expect.arrayContaining([
                                    {
                                        authority: {
                                            address: expect.any(String),
                                        },
                                        hookProgramId: {
                                            address: expect.any(String),
                                        },
                                        mint: {
                                            address: expect.any(String),
                                        },
                                        multisigAuthority: null,
                                        programId: 'TokenzQdBNbLqP5VEhdkAS6EPFLC1PHnBqCXEpPxuEb',
                                        signers: null,
                                    },
                                    {
                                        authority: null,
                                        hookProgramId: {
                                            address: expect.any(String),
                                        },
                                        mint: {
                                            address: expect.any(String),
                                        },
                                        multisigAuthority: {
                                            address: expect.any(String),
                                        },
                                        programId: 'TokenzQdBNbLqP5VEhdkAS6EPFLC1PHnBqCXEpPxuEb',
                                        signers: expect.arrayContaining([expect.any(String)]),
                                    },
                                ]),
                            },
                        },
                    },
                });
            });
            it('initialize-default-account-state', async () => {
                expect.assertions(1);
                const source = /* GraphQL */ `
                    query testQuery($signature: Signature!) {
                        transaction(signature: $signature) {
                            message {
                                instructions {
                                    programId
                                    ... on SplTokenInitializeDefaultAccountStateInstruction {
                                        accountState
                                        mint {
                                            address
                                        }
                                    }
                                }
                            }
                        }
                    }
                `;
                const result = await rpcGraphQL.query(source, { signature });
                expect(result).toMatchObject({
                    data: {
                        transaction: {
                            message: {
                                instructions: expect.arrayContaining([
                                    {
                                        accountState: expect.any(String),
                                        mint: {
                                            address: expect.any(String),
                                        },
                                        programId: 'TokenzQdBNbLqP5VEhdkAS6EPFLC1PHnBqCXEpPxuEb',
                                    },
                                ]),
                            },
                        },
                    },
                });
            });
            it('update-default-account-state', async () => {
                expect.assertions(1);
                const source = /* GraphQL */ `
                    query testQuery($signature: Signature!) {
                        transaction(signature: $signature) {
                            message {
                                instructions {
                                    programId
                                    ... on SplTokenUpdateDefaultAccountStateInstruction {
                                        accountState
                                        freezeAuthority {
                                            address
                                        }
                                        mint {
                                            address
                                        }
                                        multisigFreezeAuthority {
                                            address
                                        }
                                        signers
                                    }
                                }
                            }
                        }
                    }
                `;
                const result = await rpcGraphQL.query(source, { signature });
                expect(result).toMatchObject({
                    data: {
                        transaction: {
                            message: {
                                instructions: expect.arrayContaining([
                                    {
                                        accountState: expect.any(String),
                                        freezeAuthority: {
                                            address: expect.any(String),
                                        },
                                        mint: {
                                            address: expect.any(String),
                                        },
                                        multisigFreezeAuthority: null,
                                        programId: 'TokenzQdBNbLqP5VEhdkAS6EPFLC1PHnBqCXEpPxuEb',
                                        signers: null,
                                    },
                                    {
                                        accountState: expect.any(String),
                                        freezeAuthority: null,
                                        mint: {
                                            address: expect.any(String),
                                        },
                                        multisigFreezeAuthority: {
                                            address: expect.any(String),
                                        },
                                        programId: 'TokenzQdBNbLqP5VEhdkAS6EPFLC1PHnBqCXEpPxuEb',
                                        signers: expect.arrayContaining([expect.any(String)]),
                                    },
                                ]),
                            },
                        },
                    },
                });
            });
            it('enable-cpi-guard', async () => {
                expect.assertions(1);
                const source = /* GraphQL */ `
                    query testQuery($signature: Signature!) {
                        transaction(signature: $signature) {
                            message {
                                instructions {
                                    programId
                                    ... on SplTokenEnableCpiGuardInstruction {
                                        account {
                                            address
                                        }
                                        multisigOwner {
                                            address
                                        }
                                        owner {
                                            address
                                        }
                                        signers
                                    }
                                }
                            }
                        }
                    }
                `;
                const result = await rpcGraphQL.query(source, { signature });
                expect(result).toMatchObject({
                    data: {
                        transaction: {
                            message: {
                                instructions: expect.arrayContaining([
                                    {
                                        account: {
                                            address: expect.any(String),
                                        },
                                        multisigOwner: null,
                                        owner: {
                                            address: expect.any(String),
                                        },
                                        programId: 'TokenzQdBNbLqP5VEhdkAS6EPFLC1PHnBqCXEpPxuEb',
                                        signers: null,
                                    },
                                    {
                                        account: {
                                            address: expect.any(String),
                                        },
                                        multisigOwner: {
                                            address: expect.any(String),
                                        },
                                        owner: null,
                                        programId: 'TokenzQdBNbLqP5VEhdkAS6EPFLC1PHnBqCXEpPxuEb',
                                        signers: expect.arrayContaining([expect.any(String)]),
                                    },
                                ]),
                            },
                        },
                    },
                });
            });
            it('disable-cpi-guard', async () => {
                expect.assertions(1);
                const source = /* GraphQL */ `
                    query testQuery($signature: Signature!) {
                        transaction(signature: $signature) {
                            message {
                                instructions {
                                    programId
                                    ... on SplTokenDisableCpiGuardInstruction {
                                        account {
                                            address
                                        }
                                        multisigOwner {
                                            address
                                        }
                                        owner {
                                            address
                                        }
                                        signers
                                    }
                                }
                            }
                        }
                    }
                `;
                const result = await rpcGraphQL.query(source, { signature });
                expect(result).toMatchObject({
                    data: {
                        transaction: {
                            message: {
                                instructions: expect.arrayContaining([
                                    {
                                        account: {
                                            address: expect.any(String),
                                        },
                                        multisigOwner: null,
                                        owner: {
                                            address: expect.any(String),
                                        },
                                        programId: 'TokenzQdBNbLqP5VEhdkAS6EPFLC1PHnBqCXEpPxuEb',
                                        signers: null,
                                    },
                                    {
                                        account: {
                                            address: expect.any(String),
                                        },
                                        multisigOwner: {
                                            address: expect.any(String),
                                        },
                                        owner: null,
                                        programId: 'TokenzQdBNbLqP5VEhdkAS6EPFLC1PHnBqCXEpPxuEb',
                                        signers: expect.arrayContaining([expect.any(String)]),
                                    },
                                ]),
                            },
                        },
                    },
                });
            });

            it('harvest-withheld-tokens-to-mint', async () => {
                expect.assertions(1);
                const source = /* GraphQL */ `
                    query testQuery($signature: Signature!) {
                        transaction(signature: $signature) {
                            message {
                                instructions {
                                    programId
                                    ... on SplTokenHarvestWithheldTokensToMint {
                                        mint {
                                            address
                                        }
                                        sourceAccounts
                                    }
                                }
                            }
                        }
                    }
                `;
                const result = await rpcGraphQL.query(source, { signature });
                expect(result).toMatchObject({
                    data: {
                        transaction: {
                            message: {
                                instructions: expect.arrayContaining([
                                    {
                                        mint: {
                                            address: expect.any(String),
                                        },
                                        programId: 'TokenzQdBNbLqP5VEhdkAS6EPFLC1PHnBqCXEpPxuEb',
                                        sourceAccounts: expect.arrayContaining([expect.any(String)]),
                                    },
                                ]),
                            },
                        },
                    },
                });
            });

            it('withdraw-withheld-tokens-from-accounts', async () => {
                expect.assertions(1);
                const source = /* GraphQL */ `
                    query testQuery($signature: Signature!) {
                        transaction(signature: $signature) {
                            message {
                                instructions {
                                    programId
                                    ... on SplTokenWithdrawWithheldTokensFromAccounts {
                                        feeRecipient {
                                            address
                                        }
                                        mint {
                                            address
                                        }
                                        multisigWithdrawWithheldAuthority {
                                            address
                                        }
                                        signers
                                        sourceAccounts
                                        withdrawWithheldAuthority {
                                            address
                                        }
                                    }
                                }
                            }
                        }
                    }
                `;
                const result = await rpcGraphQL.query(source, { signature });
                expect(result).toMatchObject({
                    data: {
                        transaction: {
                            message: {
                                instructions: expect.arrayContaining([
                                    {
                                        feeRecipient: {
                                            address: expect.any(String),
                                        },
                                        mint: {
                                            address: expect.any(String),
                                        },
                                        multisigWithdrawWithheldAuthority: null,
                                        programId: 'TokenzQdBNbLqP5VEhdkAS6EPFLC1PHnBqCXEpPxuEb',
                                        signers: null,
                                        sourceAccounts: expect.arrayContaining([expect.any(String)]),
                                        withdrawWithheldAuthority: {
                                            address: expect.any(String),
                                        },
                                    },
                                    {
                                        feeRecipient: {
                                            address: expect.any(String),
                                        },
                                        mint: {
                                            address: expect.any(String),
                                        },
                                        multisigWithdrawWithheldAuthority: {
                                            address: expect.any(String),
                                        },
                                        programId: 'TokenzQdBNbLqP5VEhdkAS6EPFLC1PHnBqCXEpPxuEb',
                                        signers: expect.arrayContaining([expect.any(String)]),
                                        sourceAccounts: expect.arrayContaining([expect.any(String)]),
                                        withdrawWithheldAuthority: null,
                                    },
                                ]),
                            },
                        },
                    },
                });
            });

<<<<<<< HEAD
            it('reallocate', async () => {
=======
            it('withdraw-withheld-tokens-from-mint', async () => {
>>>>>>> a862c32e
                expect.assertions(1);
                const source = /* GraphQL */ `
                    query testQuery($signature: Signature!) {
                        transaction(signature: $signature) {
                            message {
                                instructions {
                                    programId
<<<<<<< HEAD
                                    ... on SplTokenReallocate {
                                        account {
                                            address
                                        }
                                        extensionTypes
                                        owner {
                                            address
                                        }
                                        payer {
                                            address
                                        }
                                        systemProgram {
=======
                                    ... on SplTokenWithdrawWithheldTokensFromMint {
                                        mint {
                                            address
                                        }
                                        feeRecipient {
                                            address
                                        }
                                        withdrawWithheldAuthority {
                                            address
                                        }
                                        multisigWithdrawWithheldAuthority {
                                            address
                                        }
                                        signers
                                    }
                                }
                            }
                        }
                    }
                `;

                const result = await rpcGraphQL.query(source, { signature });
                expect(result).toMatchObject({
                    data: {
                        transaction: {
                            message: {
                                instructions: expect.arrayContaining([
                                    {
                                        feeRecipient: {
                                            address: expect.any(String),
                                        },
                                        mint: {
                                            address: expect.any(String),
                                        },
                                        multisigWithdrawWithheldAuthority: null,
                                        programId: 'TokenzQdBNbLqP5VEhdkAS6EPFLC1PHnBqCXEpPxuEb',
                                        signers: null,
                                        withdrawWithheldAuthority: {
                                            address: expect.any(String),
                                        },
                                    },
                                    {
                                        feeRecipient: {
                                            address: expect.any(String),
                                        },
                                        mint: {
                                            address: expect.any(String),
                                        },
                                        multisigWithdrawWithheldAuthority: {
                                            address: expect.any(String),
                                        },
                                        programId: 'TokenzQdBNbLqP5VEhdkAS6EPFLC1PHnBqCXEpPxuEb',
                                        signers: expect.arrayContaining([expect.any(String)]),
                                        withdrawWithheldAuthority: null,
                                    },
                                ]),
                            },
                        },
                    },
                });
            });

            it('transfer-checked-with-fee', async () => {
                expect.assertions(1);
                const source = /* GraphQL */ `
                    query testQuery($signature: Signature!) {
                        transaction(signature: $signature) {
                            message {
                                instructions {
                                    programId
                                    ... on SplTokenTransferCheckedWithFee {
                                        mint {
                                            address
                                        }
                                        authority {
                                            address
                                        }
                                        source {
                                            address
                                        }
                                        destination {
                                            address
                                        }
                                        feeAmount {
                                            amount
                                            decimals
                                            uiAmount
                                            uiAmountString
                                        }
                                        tokenAmount {
                                            amount
                                            decimals
                                            uiAmount
                                            uiAmountString
                                        }
                                        multisigAuthority {
                                            address
                                        }
                                        signers
                                    }
                                }
                            }
                        }
                    }
                `;

                const result = await rpcGraphQL.query(source, { signature });
                expect(result).toMatchObject({
                    data: {
                        transaction: {
                            message: {
                                instructions: expect.arrayContaining([
                                    {
                                        authority: {
                                            address: expect.any(String),
                                        },
                                        destination: {
                                            address: expect.any(String),
                                        },
                                        feeAmount: {
                                            amount: expect.any(BigInt),
                                            decimals: expect.any(Number),
                                            uiAmount: null, // can't convert decimal to BigInt
                                            uiAmountString: expect.any(String),
                                        },
                                        mint: {
                                            address: expect.any(String),
                                        },
                                        multisigAuthority: null,
                                        programId: 'TokenzQdBNbLqP5VEhdkAS6EPFLC1PHnBqCXEpPxuEb',
                                        signers: null,
                                        source: {
                                            address: expect.any(String),
                                        },
                                        tokenAmount: {
                                            amount: expect.any(BigInt),
                                            decimals: expect.any(Number),
                                            uiAmount: expect.any(BigInt),
                                            uiAmountString: expect.any(String),
                                        },
                                    },
                                    {
                                        authority: null,
                                        destination: {
                                            address: expect.any(String),
                                        },
                                        feeAmount: {
                                            amount: expect.any(BigInt),
                                            decimals: expect.any(Number),
                                            uiAmount: null, // can't convert decimal to BigInt
                                            uiAmountString: expect.any(String),
                                        },
                                        mint: {
                                            address: expect.any(String),
                                        },
                                        multisigAuthority: {
                                            address: expect.any(String),
                                        },
                                        programId: 'TokenzQdBNbLqP5VEhdkAS6EPFLC1PHnBqCXEpPxuEb',
                                        signers: expect.arrayContaining([expect.any(String)]),
                                        source: {
                                            address: expect.any(String),
                                        },
                                        tokenAmount: {
                                            amount: expect.any(BigInt),
                                            decimals: expect.any(Number),
                                            uiAmount: null, // Can't convert decimal to BigInt
                                            uiAmountString: expect.any(String),
                                        },
                                    },
                                ]),
                            },
                        },
                    },
                });
            });

            it('enable-required-memo-transfers', async () => {
                expect.assertions(1);
                const source = /* GraphQL */ `
                    query testQuery($signature: Signature!) {
                        transaction(signature: $signature) {
                            message {
                                instructions {
                                    programId
                                    ... on SplTokenEnableRequiredMemoTransfers {
                                        account {
>>>>>>> a862c32e
                                            address
                                        }
                                        multisigOwner {
                                            address
                                        }
<<<<<<< HEAD
=======
                                        owner {
                                            address
                                        }
>>>>>>> a862c32e
                                        signers
                                    }
                                }
                            }
                        }
                    }
                `;
                const result = await rpcGraphQL.query(source, { signature });
                expect(result).toMatchObject({
                    data: {
                        transaction: {
                            message: {
                                instructions: expect.arrayContaining([
                                    {
                                        account: {
                                            address: expect.any(String),
                                        },
<<<<<<< HEAD
                                        extensionTypes: expect.arrayContaining([expect.any(String)]),
=======
>>>>>>> a862c32e
                                        multisigOwner: null,
                                        owner: {
                                            address: expect.any(String),
                                        },
<<<<<<< HEAD
                                        payer: {
                                            address: expect.any(String),
                                        },
                                        programId: 'TokenzQdBNbLqP5VEhdkAS6EPFLC1PHnBqCXEpPxuEb',
                                        signers: null,
                                        systemProgram: {
                                            address: expect.any(String),
                                        },
=======
                                        programId: 'TokenzQdBNbLqP5VEhdkAS6EPFLC1PHnBqCXEpPxuEb',
                                        signers: null,
                                    },
                                    {
                                        account: {
                                            address: expect.any(String),
                                        },
                                        multisigOwner: {
                                            address: expect.any(String),
                                        },
                                        owner: null,
                                        programId: 'TokenzQdBNbLqP5VEhdkAS6EPFLC1PHnBqCXEpPxuEb',
                                        signers: expect.arrayContaining([expect.any(String)]),
                                    },
                                ]),
                            },
                        },
                    },
                });
            });

            it('disable-required-memo-transfers', async () => {
                expect.assertions(1);
                const source = /* GraphQL */ `
                    query testQuery($signature: Signature!) {
                        transaction(signature: $signature) {
                            message {
                                instructions {
                                    programId
                                    ... on SplTokenDisableRequiredMemoTransfers {
                                        account {
                                            address
                                        }
                                        multisigOwner {
                                            address
                                        }
                                        owner {
                                            address
                                        }
                                        signers
                                    }
                                }
                            }
                        }
                    }
                `;
                const result = await rpcGraphQL.query(source, { signature });
                expect(result).toMatchObject({
                    data: {
                        transaction: {
                            message: {
                                instructions: expect.arrayContaining([
                                    {
                                        account: {
                                            address: expect.any(String),
                                        },
                                        multisigOwner: null,
                                        owner: {
                                            address: expect.any(String),
                                        },
                                        programId: 'TokenzQdBNbLqP5VEhdkAS6EPFLC1PHnBqCXEpPxuEb',
                                        signers: null,
>>>>>>> a862c32e
                                    },
                                    {
                                        account: {
                                            address: expect.any(String),
                                        },
<<<<<<< HEAD
                                        extensionTypes: expect.arrayContaining([expect.any(String)]),
=======
>>>>>>> a862c32e
                                        multisigOwner: {
                                            address: expect.any(String),
                                        },
                                        owner: null,
<<<<<<< HEAD
                                        payer: {
                                            address: expect.any(String),
                                        },
                                        programId: 'TokenzQdBNbLqP5VEhdkAS6EPFLC1PHnBqCXEpPxuEb',
                                        signers: expect.arrayContaining([expect.any(String)]),
                                        systemProgram: {
=======
                                        programId: 'TokenzQdBNbLqP5VEhdkAS6EPFLC1PHnBqCXEpPxuEb',
                                        signers: expect.arrayContaining([expect.any(String)]),
                                    },
                                ]),
                            },
                        },
                    },
                });
            });

            it('initialize-confidential-transfer-mint', async () => {
                expect.assertions(1);
                const source = /* GraphQL */ `
                    query testQuery($signature: Signature!) {
                        transaction(signature: $signature) {
                            message {
                                instructions {
                                    programId
                                    ... on SplTokenInitializeConfidentialTransferMint {
                                        mint {
                                            address
                                        }
                                        authority {
                                            address
                                        }
                                        auditorElgamalPubkey
                                        autoApproveNewAccounts
                                    }
                                }
                            }
                        }
                    }
                `;

                const result = await rpcGraphQL.query(source, { signature });
                expect(result).toMatchObject({
                    data: {
                        transaction: {
                            message: {
                                instructions: expect.arrayContaining([
                                    {
                                        auditorElgamalPubkey: null,
                                        authority: {
                                            address: expect.any(String),
                                        },
                                        autoApproveNewAccounts: expect.any(Boolean),
                                        mint: {
                                            address: expect.any(String),
                                        },
                                        programId: 'TokenzQdBNbLqP5VEhdkAS6EPFLC1PHnBqCXEpPxuEb',
                                    },
                                ]),
                            },
                        },
                    },
                });
            });

            it('initialize-interest-bearing-config', async () => {
                expect.assertions(1);
                const source = /* GraphQL */ `
                    query testQuery($signature: Signature!) {
                        transaction(signature: $signature) {
                            message {
                                instructions {
                                    programId
                                    ... on SplTokenInitializeInterestBearingConfig {
                                        mint {
                                            address
                                        }
                                        rate
                                        rateAuthority {
                                            address
                                        }
                                    }
                                }
                            }
                        }
                    }
                `;
                const result = await rpcGraphQL.query(source, { signature });
                expect(result).toMatchObject({
                    data: {
                        transaction: {
                            message: {
                                instructions: expect.arrayContaining([
                                    {
                                        mint: {
                                            address: expect.any(String),
                                        },
                                        programId: 'TokenzQdBNbLqP5VEhdkAS6EPFLC1PHnBqCXEpPxuEb',
                                        rate: expect.any(BigInt),
                                        rateAuthority: {
                                            address: expect.any(String),
                                        },
                                    },
                                ]),
                            },
                        },
                    },
                });
            });

            it('update-interest-bearing-config', async () => {
                expect.assertions(1);
                const source = /* GraphQL */ `
                    query testQuery($signature: Signature!) {
                        transaction(signature: $signature) {
                            message {
                                instructions {
                                    programId
                                    ... on SplTokenUpdateInterestBearingConfigRate {
                                        mint {
                                            address
                                        }
                                        multisigRateAuthority {
                                            address
                                        }
                                        newRate
                                        rateAuthority {
                                            address
                                        }
                                        signers
                                    }
                                }
                            }
                        }
                    }
                `;
                const result = await rpcGraphQL.query(source, { signature });
                expect(result).toMatchObject({
                    data: {
                        transaction: {
                            message: {
                                instructions: expect.arrayContaining([
                                    {
                                        mint: {
                                            address: expect.any(String),
                                        },
                                        multisigRateAuthority: null,
                                        newRate: expect.any(BigInt),
                                        programId: 'TokenzQdBNbLqP5VEhdkAS6EPFLC1PHnBqCXEpPxuEb',
                                        rateAuthority: {
                                            address: expect.any(String),
                                        },
                                        signers: null,
                                    },
                                    {
                                        mint: {
                                            address: expect.any(String),
                                        },
                                        multisigRateAuthority: {
                                            address: expect.any(String),
                                        },
                                        newRate: expect.any(BigInt),
                                        programId: 'TokenzQdBNbLqP5VEhdkAS6EPFLC1PHnBqCXEpPxuEb',
                                        rateAuthority: null,
                                        signers: expect.arrayContaining([expect.any(String)]),
                                    },
                                ]),
                            },
                        },
                    },
                });
            });

            it('approve-confidential-transfer-account', async () => {
                expect.assertions(1);
                const source = /* GraphQL */ `
                    query testQuery($signature: Signature!) {
                        transaction(signature: $signature) {
                            message {
                                instructions {
                                    programId
                                    ... on SplTokenApproveConfidentialTransferAccount {
                                        account {
                                            address
                                        }
                                        confidentialTransferAuditorAuthority {
                                            address
                                        }
                                        mint {
                                            address
                                        }
                                    }
                                }
                            }
                        }
                    }
                `;
                const result = await rpcGraphQL.query(source, { signature });
                expect(result).toMatchObject({
                    data: {
                        transaction: {
                            message: {
                                instructions: expect.arrayContaining([
                                    {
                                        account: {
                                            address: expect.any(String),
                                        },
                                        confidentialTransferAuditorAuthority: {
                                            address: expect.any(String),
                                        },
                                        mint: {
                                            address: expect.any(String),
                                        },
                                        programId: 'TokenzQdBNbLqP5VEhdkAS6EPFLC1PHnBqCXEpPxuEb',
                                    },
                                ]),
                            },
                        },
                    },
                });
            });

            it('empty-confidential-transfer-account', async () => {
                expect.assertions(1);
                const source = /* GraphQL */ `
                    query testQuery($signature: Signature!) {
                        transaction(signature: $signature) {
                            message {
                                instructions {
                                    programId
                                    ... on SplTokenEmptyConfidentialTransferAccount {
                                        account {
                                            address
                                        }
                                        instructionsSysvar {
                                            address
                                        }
                                        multisigOwner {
                                            address
                                        }
                                        owner {
                                            address
                                        }
                                        proofInstructionOffset
                                        signers
                                    }
                                }
                            }
                        }
                    }
                `;
                const result = await rpcGraphQL.query(source, { signature });
                expect(result).toMatchObject({
                    data: {
                        transaction: {
                            message: {
                                instructions: expect.arrayContaining([
                                    {
                                        account: {
                                            address: expect.any(String),
                                        },
                                        instructionsSysvar: {
                                            address: expect.any(String),
                                        },
                                        multisigOwner: null,
                                        owner: {
                                            address: expect.any(String),
                                        },
                                        programId: 'TokenzQdBNbLqP5VEhdkAS6EPFLC1PHnBqCXEpPxuEb',
                                        proofInstructionOffset: expect.any(BigInt),
                                        signers: null,
                                    },
                                    {
                                        account: {
                                            address: expect.any(String),
                                        },
                                        instructionsSysvar: {
                                            address: expect.any(String),
                                        },
                                        multisigOwner: {
                                            address: expect.any(String),
                                        },
                                        owner: null,
                                        programId: 'TokenzQdBNbLqP5VEhdkAS6EPFLC1PHnBqCXEpPxuEb',
                                        proofInstructionOffset: expect.any(BigInt),
                                        signers: expect.arrayContaining([expect.any(String)]),
                                    },
                                ]),
                            },
                        },
                    },
                });
            });

            it('configure-confidential-transfer-account', async () => {
                expect.assertions(1);
                const source = /* GraphQL */ `
                    query testQuery($signature: Signature!) {
                        transaction(signature: $signature) {
                            message {
                                instructions {
                                    programId
                                    ... on SplTokenConfigureConfidentialTransferAccount {
                                        account {
                                            address
                                        }
                                        decryptableZeroBalance
                                        maximumPendingBalanceCreditCounter
                                        mint {
                                            address
                                        }
                                        multisigOwner {
                                            address
                                        }
                                        signers
                                    }
                                }
                            }
                        }
                    }
                `;
                const result = await rpcGraphQL.query(source, { signature });
                expect(result).toMatchObject({
                    data: {
                        transaction: {
                            message: {
                                instructions: expect.arrayContaining([
                                    {
                                        account: {
                                            address: expect.any(String),
                                        },
                                        decryptableZeroBalance: expect.any(String),
                                        maximumPendingBalanceCreditCounter: expect.any(BigInt),
                                        mint: {
                                            address: expect.any(String),
                                        },
                                        multisigOwner: {
                                            address: expect.any(String),
                                        },
                                        programId: 'TokenzQdBNbLqP5VEhdkAS6EPFLC1PHnBqCXEpPxuEb',
                                        signers: expect.arrayContaining([expect.any(String)]),
                                    },
                                ]),
                            },
                        },
                    },
                });
            });

            it('apply-pending-confidential-transfer-balance', async () => {
                expect.assertions(1);
                const source = /* GraphQL */ `
                    query testQuery($signature: Signature!) {
                        transaction(signature: $signature) {
                            message {
                                instructions {
                                    programId
                                    ... on SplTokenApplyPendingConfidentialTransferBalance {
                                        account {
                                            address
                                        }
                                        expectedPendingBalanceCreditCounter
                                        multisigOwner {
                                            address
                                        }
                                        newDecryptableAvailableBalance
                                        owner {
                                            address
                                        }
                                        signers
                                    }
                                }
                            }
                        }
                    }
                `;
                const result = await rpcGraphQL.query(source, { signature });
                expect(result).toMatchObject({
                    data: {
                        transaction: {
                            message: {
                                instructions: expect.arrayContaining([
                                    {
                                        account: {
                                            address: expect.any(String),
                                        },
                                        expectedPendingBalanceCreditCounter: expect.any(BigInt),
                                        multisigOwner: null,
                                        newDecryptableAvailableBalance: expect.any(String),
                                        owner: {
                                            address: expect.any(String),
                                        },
                                        programId: 'TokenzQdBNbLqP5VEhdkAS6EPFLC1PHnBqCXEpPxuEb',
                                        signers: null,
                                    },
                                    {
                                        account: {
                                            address: expect.any(String),
                                        },
                                        expectedPendingBalanceCreditCounter: expect.any(BigInt),
                                        multisigOwner: {
                                            address: expect.any(String),
                                        },
                                        newDecryptableAvailableBalance: expect.any(String),
                                        owner: null,
                                        programId: 'TokenzQdBNbLqP5VEhdkAS6EPFLC1PHnBqCXEpPxuEb',
                                        signers: expect.arrayContaining([expect.any(String)]),
                                    },
                                ]),
                            },
                        },
                    },
                });
            });

            it('enable-confidential-transfer-confidential-credits', async () => {
                expect.assertions(1);
                const source = /* GraphQL */ `
                    query testQuery($signature: Signature!) {
                        transaction(signature: $signature) {
                            message {
                                instructions {
                                    programId
                                    ... on SplTokenEnableConfidentialTransferConfidentialCredits {
                                        account {
                                            address
                                        }
                                        multisigOwner {
                                            address
                                        }
                                        owner {
                                            address
                                        }
                                        signers
                                    }
                                }
                            }
                        }
                    }
                `;
                const result = await rpcGraphQL.query(source, { signature });
                expect(result).toMatchObject({
                    data: {
                        transaction: {
                            message: {
                                instructions: expect.arrayContaining([
                                    {
                                        account: {
                                            address: expect.any(String),
                                        },
                                        multisigOwner: null,
                                        owner: {
                                            address: expect.any(String),
                                        },
                                        programId: 'TokenzQdBNbLqP5VEhdkAS6EPFLC1PHnBqCXEpPxuEb',
                                        signers: null,
                                    },
                                    {
                                        account: {
                                            address: expect.any(String),
                                        },
                                        multisigOwner: {
                                            address: expect.any(String),
                                        },
                                        owner: null,
                                        programId: 'TokenzQdBNbLqP5VEhdkAS6EPFLC1PHnBqCXEpPxuEb',
                                        signers: expect.arrayContaining([expect.any(String)]),
                                    },
                                ]),
                            },
                        },
                    },
                });
            });

            it('disable-confidential-transfer-confidential-credits', async () => {
                expect.assertions(1);
                const source = /* GraphQL */ `
                    query testQuery($signature: Signature!) {
                        transaction(signature: $signature) {
                            message {
                                instructions {
                                    programId
                                    ... on SplTokenDisableConfidentialTransferConfidentialCredits {
                                        account {
                                            address
                                        }
                                        multisigOwner {
                                            address
                                        }
                                        owner {
                                            address
                                        }
                                        signers
                                    }
                                }
                            }
                        }
                    }
                `;
                const result = await rpcGraphQL.query(source, { signature });
                expect(result).toMatchObject({
                    data: {
                        transaction: {
                            message: {
                                instructions: expect.arrayContaining([
                                    {
                                        account: {
                                            address: expect.any(String),
                                        },
                                        multisigOwner: null,
                                        owner: {
                                            address: expect.any(String),
                                        },
                                        programId: 'TokenzQdBNbLqP5VEhdkAS6EPFLC1PHnBqCXEpPxuEb',
                                        signers: null,
                                    },
                                    {
                                        account: {
                                            address: expect.any(String),
                                        },
                                        multisigOwner: {
                                            address: expect.any(String),
                                        },
                                        owner: null,
                                        programId: 'TokenzQdBNbLqP5VEhdkAS6EPFLC1PHnBqCXEpPxuEb',
                                        signers: expect.arrayContaining([expect.any(String)]),
                                    },
                                ]),
                            },
                        },
                    },
                });
            });

            it('enable-confidential-transfer-non-confidential-credits', async () => {
                expect.assertions(1);
                const source = /* GraphQL */ `
                    query testQuery($signature: Signature!) {
                        transaction(signature: $signature) {
                            message {
                                instructions {
                                    programId
                                    ... on SplTokenEnableConfidentialTransferNonConfidentialCredits {
                                        account {
                                            address
                                        }
                                        multisigOwner {
                                            address
                                        }
                                        owner {
                                            address
                                        }
                                        signers
                                    }
                                }
                            }
                        }
                    }
                `;
                const result = await rpcGraphQL.query(source, { signature });
                expect(result).toMatchObject({
                    data: {
                        transaction: {
                            message: {
                                instructions: expect.arrayContaining([
                                    {
                                        account: {
                                            address: expect.any(String),
                                        },
                                        multisigOwner: null,
                                        owner: {
                                            address: expect.any(String),
                                        },
                                        programId: 'TokenzQdBNbLqP5VEhdkAS6EPFLC1PHnBqCXEpPxuEb',
                                        signers: null,
                                    },
                                    {
                                        account: {
                                            address: expect.any(String),
                                        },
                                        multisigOwner: {
                                            address: expect.any(String),
                                        },
                                        owner: null,
                                        programId: 'TokenzQdBNbLqP5VEhdkAS6EPFLC1PHnBqCXEpPxuEb',
                                        signers: expect.arrayContaining([expect.any(String)]),
                                    },
                                ]),
                            },
                        },
                    },
                });
            });

            it('disable-confidential-transfer-non-confidential-credits', async () => {
                expect.assertions(1);
                const source = /* GraphQL */ `
                    query testQuery($signature: Signature!) {
                        transaction(signature: $signature) {
                            message {
                                instructions {
                                    programId
                                    ... on SplTokenDisableConfidentialTransferNonConfidentialCredits {
                                        account {
                                            address
                                        }
                                        multisigOwner {
                                            address
                                        }
                                        owner {
                                            address
                                        }
                                        signers
                                    }
                                }
                            }
                        }
                    }
                `;
                const result = await rpcGraphQL.query(source, { signature });
                expect(result).toMatchObject({
                    data: {
                        transaction: {
                            message: {
                                instructions: expect.arrayContaining([
                                    {
                                        account: {
                                            address: expect.any(String),
                                        },
                                        multisigOwner: null,
                                        owner: {
                                            address: expect.any(String),
                                        },
                                        programId: 'TokenzQdBNbLqP5VEhdkAS6EPFLC1PHnBqCXEpPxuEb',
                                        signers: null,
                                    },
                                    {
                                        account: {
                                            address: expect.any(String),
                                        },
                                        multisigOwner: {
                                            address: expect.any(String),
                                        },
                                        owner: null,
                                        programId: 'TokenzQdBNbLqP5VEhdkAS6EPFLC1PHnBqCXEpPxuEb',
                                        signers: expect.arrayContaining([expect.any(String)]),
                                    },
                                ]),
                            },
                        },
                    },
                });
            });

            it('deposit-confidential-transfer', async () => {
                expect.assertions(1);
                const source = /* GraphQL */ `
                    query testQuery($signature: Signature!) {
                        transaction(signature: $signature) {
                            message {
                                instructions {
                                    programId
                                    ... on SplTokenDepositConfidentialTransfer {
                                        amount
                                        decimals
                                        destination {
                                            address
                                        }
                                        mint {
                                            address
                                        }
                                        multisigOwner {
                                            address
                                        }
                                        owner {
                                            address
                                        }
                                        signers
                                        source {
                                            address
                                        }
                                    }
                                }
                            }
                        }
                    }
                `;
                const result = await rpcGraphQL.query(source, { signature });
                expect(result).toMatchObject({
                    data: {
                        transaction: {
                            message: {
                                instructions: expect.arrayContaining([
                                    {
                                        amount: expect.any(BigInt),
                                        decimals: expect.any(BigInt),
                                        destination: {
                                            address: expect.any(String),
                                        },
                                        mint: {
                                            address: expect.any(String),
                                        },
                                        multisigOwner: null,
                                        owner: {
                                            address: expect.any(String),
                                        },
                                        programId: 'TokenzQdBNbLqP5VEhdkAS6EPFLC1PHnBqCXEpPxuEb',
                                        signers: null,
                                        source: {
                                            address: expect.any(String),
                                        },
                                    },
                                    {
                                        amount: expect.any(BigInt),
                                        decimals: expect.any(BigInt),
                                        destination: {
                                            address: expect.any(String),
                                        },
                                        mint: {
                                            address: expect.any(String),
                                        },
                                        multisigOwner: {
                                            address: expect.any(String),
                                        },
                                        owner: null,
                                        programId: 'TokenzQdBNbLqP5VEhdkAS6EPFLC1PHnBqCXEpPxuEb',
                                        signers: expect.arrayContaining([expect.any(String)]),
                                        source: {
                                            address: expect.any(String),
                                        },
                                    },
                                ]),
                            },
                        },
                    },
                });
            });

            it('withdraw-confidential-transfer', async () => {
                expect.assertions(1);
                const source = /* GraphQL */ `
                    query testQuery($signature: Signature!) {
                        transaction(signature: $signature) {
                            message {
                                instructions {
                                    programId
                                    ... on SplTokenWithdrawConfidentialTransfer {
                                        amount
                                        decimals
                                        destination {
                                            address
                                        }
                                        instructionsSysvar {
                                            address
                                        }
                                        mint {
                                            address
                                        }
                                        multisigOwner {
                                            address
                                        }
                                        newDecryptableAvailableBalance
                                        owner {
                                            address
                                        }
                                        proofInstructionOffset
                                        signers
                                        source {
                                            address
                                        }
                                    }
                                }
                            }
                        }
                    }
                `;
                const result = await rpcGraphQL.query(source, { signature });
                expect(result).toMatchObject({
                    data: {
                        transaction: {
                            message: {
                                instructions: expect.arrayContaining([
                                    {
                                        amount: expect.any(BigInt),
                                        decimals: expect.any(BigInt),
                                        destination: {
                                            address: expect.any(String),
                                        },
                                        instructionsSysvar: {
                                            address: expect.any(String),
                                        },
                                        mint: {
                                            address: expect.any(String),
                                        },
                                        multisigOwner: null,
                                        newDecryptableAvailableBalance: expect.any(String),
                                        owner: {
                                            address: expect.any(String),
                                        },
                                        programId: 'TokenzQdBNbLqP5VEhdkAS6EPFLC1PHnBqCXEpPxuEb',
                                        proofInstructionOffset: expect.any(BigInt),
                                        signers: null,
                                        source: {
                                            address: expect.any(String),
                                        },
                                    },
                                    {
                                        amount: expect.any(BigInt),
                                        decimals: expect.any(BigInt),
                                        destination: {
                                            address: expect.any(String),
                                        },
                                        instructionsSysvar: {
                                            address: expect.any(String),
                                        },
                                        mint: {
                                            address: expect.any(String),
                                        },
                                        multisigOwner: {
                                            address: expect.any(String),
                                        },
                                        newDecryptableAvailableBalance: expect.any(String),
                                        owner: null,
                                        programId: 'TokenzQdBNbLqP5VEhdkAS6EPFLC1PHnBqCXEpPxuEb',
                                        proofInstructionOffset: expect.any(BigInt),
                                        signers: expect.arrayContaining([expect.any(String)]),
                                        source: {
                                            address: expect.any(String),
                                        },
                                    },
                                ]),
                            },
                        },
                    },
                });
            });

            it('confidential-transfer', async () => {
                expect.assertions(1);
                const source = /* GraphQL */ `
                    query testQuery($signature: Signature!) {
                        transaction(signature: $signature) {
                            message {
                                instructions {
                                    programId
                                    ... on SplTokenConfidentialTransfer {
                                        destination {
                                            address
                                        }
                                        instructionsSysvar {
                                            address
                                        }
                                        mint {
                                            address
                                        }
                                        multisigOwner {
                                            address
                                        }
                                        newSourceDecryptableAvailableBalance
                                        owner {
                                            address
                                        }
                                        proofInstructionOffset
                                        signers
                                        source {
                                            address
                                        }
                                    }
                                }
                            }
                        }
                    }
                `;
                const result = await rpcGraphQL.query(source, { signature });
                expect(result).toMatchObject({
                    data: {
                        transaction: {
                            message: {
                                instructions: expect.arrayContaining([
                                    {
                                        destination: {
                                            address: expect.any(String),
                                        },
                                        instructionsSysvar: {
                                            address: expect.any(String),
                                        },
                                        mint: {
                                            address: expect.any(String),
                                        },
                                        multisigOwner: null,
                                        newSourceDecryptableAvailableBalance: expect.any(String),
                                        owner: {
                                            address: expect.any(String),
                                        },
                                        programId: 'TokenzQdBNbLqP5VEhdkAS6EPFLC1PHnBqCXEpPxuEb',
                                        proofInstructionOffset: expect.any(BigInt),
                                        signers: null,
                                        source: {
                                            address: expect.any(String),
                                        },
                                    },
                                    {
                                        destination: {
                                            address: expect.any(String),
                                        },
                                        instructionsSysvar: {
                                            address: expect.any(String),
                                        },
                                        mint: {
                                            address: expect.any(String),
                                        },
                                        multisigOwner: {
                                            address: expect.any(String),
                                        },
                                        newSourceDecryptableAvailableBalance: expect.any(String),
                                        owner: null,
                                        programId: 'TokenzQdBNbLqP5VEhdkAS6EPFLC1PHnBqCXEpPxuEb',
                                        proofInstructionOffset: expect.any(BigInt),
                                        signers: expect.arrayContaining([expect.any(String)]),
                                        source: {
                                            address: expect.any(String),
                                        },
                                    },
                                ]),
                            },
                        },
                    },
                });
            });

            it('confidential-transfer-with-split-proofs', async () => {
                expect.assertions(1);
                const source = /* GraphQL */ `
                    query testQuery($signature: Signature!) {
                        transaction(signature: $signature) {
                            message {
                                instructions {
                                    programId
                                    ... on SplTokenConfidentialTransferWithSplitProofs {
                                        batchedGroupedCiphertext2HandlesValidityContext {
                                            address
                                        }
                                        batchedRangeProofContext {
                                            address
                                        }
                                        ciphertextCommitmentEqualityContext {
                                            address
                                        }
                                        closeSplitContextStateOnExecution
                                        contextStateOwner {
                                            address
                                        }
                                        destination {
                                            address
                                        }
                                        lamportDestination {
                                            address
                                        }
                                        mint {
                                            address
                                        }
                                        newSourceDecryptableAvailableBalance
                                        noOpOnUninitializedSplitContextState
                                        owner {
                                            address
                                        }
                                        source {
                                            address
                                        }
                                    }
                                }
                            }
                        }
                    }
                `;
                const result = await rpcGraphQL.query(source, { signature });
                expect(result).toMatchObject({
                    data: {
                        transaction: {
                            message: {
                                instructions: expect.arrayContaining([
                                    {
                                        batchedGroupedCiphertext2HandlesValidityContext: {
                                            address: expect.any(String),
                                        },
                                        batchedRangeProofContext: {
                                            address: expect.any(String),
                                        },
                                        ciphertextCommitmentEqualityContext: {
                                            address: expect.any(String),
                                        },
                                        closeSplitContextStateOnExecution: expect.any(Boolean),
                                        contextStateOwner: {
                                            address: expect.any(String),
                                        },
                                        destination: {
                                            address: expect.any(String),
                                        },
                                        lamportDestination: {
                                            address: expect.any(String),
                                        },
                                        mint: {
                                            address: expect.any(String),
                                        },
                                        newSourceDecryptableAvailableBalance: expect.any(String),
                                        noOpOnUninitializedSplitContextState: expect.any(Boolean),
                                        owner: {
                                            address: expect.any(String),
                                        },
                                        programId: 'TokenzQdBNbLqP5VEhdkAS6EPFLC1PHnBqCXEpPxuEb',
                                        source: {
                                            address: expect.any(String),
                                        },
                                    },
                                ]),
                            },
                        },
                    },
                });
            });

            it('update-confidential-transfer-mint', async () => {
                expect.assertions(1);
                const source = /* GraphQL */ `
                    query testQuery($signature: Signature!) {
                        transaction(signature: $signature) {
                            message {
                                instructions {
                                    programId
                                    ... on SplTokenUpdateConfidentialTransferMint {
                                        auditorElgamalPubkey
                                        authority {
                                            address
                                        }
                                        autoApproveNewAccounts
                                        confidentialTransferMintAuthority {
                                            address
                                        }
                                        mint {
                                            address
                                        }
                                        newConfidentialTransferMintAuthority {
                                            address
                                        }
                                    }
                                }
                            }
                        }
                    }
                `;
                const result = await rpcGraphQL.query(source, { signature });
                expect(result).toMatchObject({
                    data: {
                        transaction: {
                            message: {
                                instructions: expect.arrayContaining([
                                    {
                                        auditorElgamalPubkey: null,
                                        authority: {
                                            address: expect.any(String),
                                        },
                                        autoApproveNewAccounts: expect.any(Boolean),
                                        confidentialTransferMintAuthority: {
                                            address: expect.any(String),
                                        },
                                        mint: {
                                            address: expect.any(String),
                                        },
                                        newConfidentialTransferMintAuthority: {
                                            address: expect.any(String),
                                        },
                                        programId: 'TokenzQdBNbLqP5VEhdkAS6EPFLC1PHnBqCXEpPxuEb',
                                    },
                                ]),
                            },
                        },
                    },
                });
            });

            it('withdraw-withheld-confidential-transfer-tokens-from-mint', async () => {
                expect.assertions(1);
                const source = /* GraphQL */ `
                    query testQuery($signature: Signature!) {
                        transaction(signature: $signature) {
                            message {
                                instructions {
                                    programId
                                    ... on SplTokenWithdrawWithheldConfidentialTransferTokensFromMint {
                                        feeRecipient {
                                            address
                                        }
                                        instructionsSysvar {
                                            address
                                        }
                                        mint {
                                            address
                                        }
                                        multisigWithdrawWithheldAuthority {
                                            address
                                        }
                                        proofInstructionOffset
                                        signers
                                        withdrawWithheldAuthority {
                                            address
                                        }
                                    }
                                }
                            }
                        }
                    }
                `;
                const result = await rpcGraphQL.query(source, { signature });
                expect(result).toMatchObject({
                    data: {
                        transaction: {
                            message: {
                                instructions: expect.arrayContaining([
                                    {
                                        feeRecipient: {
                                            address: expect.any(String),
                                        },
                                        instructionsSysvar: {
                                            address: expect.any(String),
                                        },
                                        mint: {
                                            address: expect.any(String),
                                        },
                                        multisigWithdrawWithheldAuthority: null,
                                        programId: 'TokenzQdBNbLqP5VEhdkAS6EPFLC1PHnBqCXEpPxuEb',
                                        proofInstructionOffset: expect.any(BigInt),
                                        signers: null,
                                        withdrawWithheldAuthority: {
                                            address: expect.any(String),
                                        },
                                    },
                                    {
                                        feeRecipient: {
                                            address: expect.any(String),
                                        },
                                        instructionsSysvar: {
                                            address: expect.any(String),
                                        },
                                        mint: {
                                            address: expect.any(String),
                                        },
                                        multisigWithdrawWithheldAuthority: {
                                            address: expect.any(String),
                                        },
                                        programId: 'TokenzQdBNbLqP5VEhdkAS6EPFLC1PHnBqCXEpPxuEb',
                                        proofInstructionOffset: expect.any(BigInt),
                                        signers: expect.arrayContaining([expect.any(String)]),
                                        withdrawWithheldAuthority: null,
                                    },
                                ]),
                            },
                        },
                    },
                });
            });

            it('withdraw-withheld-confidential-transfer-tokens-from-accounts', async () => {
                expect.assertions(1);
                const source = /* GraphQL */ `
                    query testQuery($signature: Signature!) {
                        transaction(signature: $signature) {
                            message {
                                instructions {
                                    programId
                                    ... on SplTokenWithdrawWithheldConfidentialTransferTokensFromAccounts {
                                        feeRecipient {
                                            address
                                        }
                                        instructionsSysvar {
                                            address
                                        }
                                        mint {
                                            address
                                        }
                                        multisigWithdrawWithheldAuthority {
                                            address
                                        }
                                        proofInstructionOffset
                                        signers
                                        sourceAccounts
                                        withdrawWithheldAuthority {
                                            address
                                        }
                                    }
                                }
                            }
                        }
                    }
                `;
                const result = await rpcGraphQL.query(source, { signature });
                expect(result).toMatchObject({
                    data: {
                        transaction: {
                            message: {
                                instructions: expect.arrayContaining([
                                    {
                                        feeRecipient: {
                                            address: expect.any(String),
                                        },
                                        instructionsSysvar: {
                                            address: expect.any(String),
                                        },
                                        mint: {
                                            address: expect.any(String),
                                        },
                                        multisigWithdrawWithheldAuthority: null,
                                        programId: 'TokenzQdBNbLqP5VEhdkAS6EPFLC1PHnBqCXEpPxuEb',
                                        proofInstructionOffset: expect.any(BigInt),
                                        signers: null,
                                        sourceAccounts: expect.arrayContaining([expect.any(String)]),
                                        withdrawWithheldAuthority: {
                                            address: expect.any(String),
                                        },
                                    },
                                    {
                                        feeRecipient: {
                                            address: expect.any(String),
                                        },
                                        instructionsSysvar: {
                                            address: expect.any(String),
                                        },
                                        mint: {
                                            address: expect.any(String),
                                        },
                                        multisigWithdrawWithheldAuthority: {
                                            address: expect.any(String),
                                        },
                                        programId: 'TokenzQdBNbLqP5VEhdkAS6EPFLC1PHnBqCXEpPxuEb',
                                        proofInstructionOffset: expect.any(BigInt),
                                        signers: expect.arrayContaining([expect.any(String)]),
                                        sourceAccounts: expect.arrayContaining([expect.any(String)]),
                                        withdrawWithheldAuthority: null,
                                    },
                                ]),
                            },
                        },
                    },
                });
            });

            it('harvest-withheld-confidential-transfer-tokens-to-mint', async () => {
                expect.assertions(1);
                const source = /* GraphQL */ `
                    query testQuery($signature: Signature!) {
                        transaction(signature: $signature) {
                            message {
                                instructions {
                                    programId
                                    ... on SplTokenHarvestWithheldConfidentialTransferTokensToMint {
                                        mint {
                                            address
                                        }
                                        sourceAccounts
                                    }
                                }
                            }
                        }
                    }
                `;

                const result = await rpcGraphQL.query(source, { signature });
                expect(result).toMatchObject({
                    data: {
                        transaction: {
                            message: {
                                instructions: expect.arrayContaining([
                                    {
                                        mint: {
                                            address: expect.any(String),
                                        },
                                        programId: 'TokenzQdBNbLqP5VEhdkAS6EPFLC1PHnBqCXEpPxuEb',
                                        sourceAccounts: expect.arrayContaining([expect.any(String)]),
                                    },
                                ]),
                            },
                        },
                    },
                });
            });

            it('enable-confidential-transfer-fee-harvest-to-mint', async () => {
                expect.assertions(1);
                const source = /* GraphQL */ `
                    query testQuery($signature: Signature!) {
                        transaction(signature: $signature) {
                            message {
                                instructions {
                                    programId
                                    ... on SplTokenEnableConfidentialTransferFeeHarvestToMint {
                                        account {
                                            address
                                        }
                                        multisigOwner {
                                            address
                                        }
                                        owner {
                                            address
                                        }
                                        signers
                                    }
                                }
                            }
                        }
                    }
                `;
                const result = await rpcGraphQL.query(source, { signature });
                expect(result).toMatchObject({
                    data: {
                        transaction: {
                            message: {
                                instructions: expect.arrayContaining([
                                    {
                                        account: {
                                            address: expect.any(String),
                                        },
                                        multisigOwner: null,
                                        owner: {
                                            address: expect.any(String),
                                        },
                                        programId: 'TokenzQdBNbLqP5VEhdkAS6EPFLC1PHnBqCXEpPxuEb',
                                        signers: null,
                                    },
                                    {
                                        account: {
                                            address: expect.any(String),
                                        },
                                        multisigOwner: {
                                            address: expect.any(String),
                                        },
                                        owner: null,
                                        programId: 'TokenzQdBNbLqP5VEhdkAS6EPFLC1PHnBqCXEpPxuEb',
                                        signers: expect.arrayContaining([expect.any(String)]),
                                    },
                                ]),
                            },
                        },
                    },
                });
            });

            it('disable-confidential-transfer-fee-harvest-to-mint', async () => {
                expect.assertions(1);
                const source = /* GraphQL */ `
                    query testQuery($signature: Signature!) {
                        transaction(signature: $signature) {
                            message {
                                instructions {
                                    programId
                                    ... on SplTokenDisableConfidentialTransferFeeHarvestToMint {
                                        account {
                                            address
                                        }
                                        multisigOwner {
                                            address
                                        }
                                        owner {
                                            address
                                        }
                                        signers
                                    }
                                }
                            }
                        }
                    }
                `;
                const result = await rpcGraphQL.query(source, { signature });
                expect(result).toMatchObject({
                    data: {
                        transaction: {
                            message: {
                                instructions: expect.arrayContaining([
                                    {
                                        account: {
                                            address: expect.any(String),
                                        },
                                        multisigOwner: null,
                                        owner: {
                                            address: expect.any(String),
                                        },
                                        programId: 'TokenzQdBNbLqP5VEhdkAS6EPFLC1PHnBqCXEpPxuEb',
                                        signers: null,
                                    },
                                    {
                                        account: {
                                            address: expect.any(String),
                                        },
                                        multisigOwner: {
                                            address: expect.any(String),
                                        },
                                        owner: null,
                                        programId: 'TokenzQdBNbLqP5VEhdkAS6EPFLC1PHnBqCXEpPxuEb',
                                        signers: expect.arrayContaining([expect.any(String)]),
                                    },
                                ]),
                            },
                        },
                    },
                });
            });

            it('initialize-confidential-transfer-fee-config', async () => {
                expect.assertions(1);
                const source = /* GraphQL */ `
                    query testQuery($signature: Signature!) {
                        transaction(signature: $signature) {
                            message {
                                instructions {
                                    programId
                                    ... on SplTokenInitializeConfidentialTransferFeeConfig {
                                        authority {
                                            address
                                        }
                                        harvestToMintEnabled
                                        mint {
                                            address
                                        }
                                        withdrawWithheldAuthorityElgamalPubkey
                                        withheldAmount
                                    }
                                }
                            }
                        }
                    }
                `;
                const result = await rpcGraphQL.query(source, { signature });
                expect(result).toMatchObject({
                    data: {
                        transaction: {
                            message: {
                                instructions: expect.arrayContaining([
                                    {
                                        authority: {
                                            address: expect.any(String),
                                        },
                                        harvestToMintEnabled: expect.any(Boolean),
                                        mint: {
                                            address: expect.any(String),
                                        },
                                        programId: 'TokenzQdBNbLqP5VEhdkAS6EPFLC1PHnBqCXEpPxuEb',
                                        withdrawWithheldAuthorityElgamalPubkey: null,
                                        withheldAmount: expect.any(String),
                                    },
                                ]),
                            },
                        },
                    },
                });
            });

            it('initialize-token-group', async () => {
                expect.assertions(1);
                const source = /* GraphQL */ `
                    query testQuery($signature: Signature!) {
                        transaction(signature: $signature) {
                            message {
                                instructions {
                                    programId
                                    ... on SplTokenGroupInitializeGroup {
                                        group {
                                            address
                                        }
                                        maxSize
                                        mint {
                                            address
                                        }
                                        mintAuthority {
                                            address
                                        }
                                        updateAuthority {
                                            address
                                        }
                                    }
                                }
                            }
                        }
                    }
                `;
                const result = await rpcGraphQL.query(source, { signature });
                expect(result).toMatchObject({
                    data: {
                        transaction: {
                            message: {
                                instructions: expect.arrayContaining([
                                    {
                                        group: {
                                            address: expect.any(String),
                                        },
                                        maxSize: expect.any(BigInt),
                                        mint: {
                                            address: expect.any(String),
                                        },
                                        mintAuthority: {
                                            address: expect.any(String),
                                        },
                                        programId: 'TokenzQdBNbLqP5VEhdkAS6EPFLC1PHnBqCXEpPxuEb',
                                        updateAuthority: {
                                            address: expect.any(String),
                                        },
                                    },
                                ]),
                            },
                        },
                    },
                });
            });

            it('update-group-max-size', async () => {
                expect.assertions(1);
                const source = /* GraphQL */ `
                    query testQuery($signature: Signature!) {
                        transaction(signature: $signature) {
                            message {
                                instructions {
                                    programId
                                    ... on SplTokenGroupUpdateGroupMaxSize {
                                        group {
                                            address
                                        }
                                        maxSize
                                        updateAuthority {
                                            address
                                        }
                                    }
                                }
                            }
                        }
                    }
                `;
                const result = await rpcGraphQL.query(source, { signature });
                expect(result).toMatchObject({
                    data: {
                        transaction: {
                            message: {
                                instructions: expect.arrayContaining([
                                    {
                                        group: {
                                            address: expect.any(String),
                                        },
                                        maxSize: expect.any(BigInt),
                                        programId: 'TokenzQdBNbLqP5VEhdkAS6EPFLC1PHnBqCXEpPxuEb',
                                        updateAuthority: {
                                            address: expect.any(String),
                                        },
                                    },
                                ]),
                            },
                        },
                    },
                });
            });

            it('update-group-authority', async () => {
                expect.assertions(1);
                const source = /* GraphQL */ `
                    query testQuery($signature: Signature!) {
                        transaction(signature: $signature) {
                            message {
                                instructions {
                                    programId
                                    ... on SplTokenGroupUpdateGroupAuthority {
                                        group {
                                            address
                                        }
                                        newAuthority {
                                            address
                                        }
                                        updateAuthority {
                                            address
                                        }
                                    }
                                }
                            }
                        }
                    }
                `;
                const result = await rpcGraphQL.query(source, { signature });
                expect(result).toMatchObject({
                    data: {
                        transaction: {
                            message: {
                                instructions: expect.arrayContaining([
                                    {
                                        group: {
                                            address: expect.any(String),
                                        },
                                        newAuthority: {
                                            address: expect.any(String),
                                        },
                                        programId: 'TokenzQdBNbLqP5VEhdkAS6EPFLC1PHnBqCXEpPxuEb',
                                        updateAuthority: {
                                            address: expect.any(String),
                                        },
                                    },
                                ]),
                            },
                        },
                    },
                });
            });

            it('initialize-token-group-member', async () => {
                expect.assertions(1);
                const source = /* GraphQL */ `
                    query testQuery($signature: Signature!) {
                        transaction(signature: $signature) {
                            message {
                                instructions {
                                    programId
                                    ... on SplTokenGroupInitializeMember {
                                        group {
                                            address
                                        }
                                        groupUpdateAuthority {
                                            address
                                        }
                                        member {
                                            address
                                        }
                                        memberMint {
                                            address
                                        }
                                        memberMintAuthority {
                                            address
                                        }
                                    }
                                }
                            }
                        }
                    }
                `;
                const result = await rpcGraphQL.query(source, { signature });
                expect(result).toMatchObject({
                    data: {
                        transaction: {
                            message: {
                                instructions: expect.arrayContaining([
                                    {
                                        group: {
                                            address: expect.any(String),
                                        },
                                        groupUpdateAuthority: {
                                            address: expect.any(String),
                                        },
                                        member: {
                                            address: expect.any(String),
                                        },
                                        memberMint: {
                                            address: expect.any(String),
                                        },
                                        memberMintAuthority: {
                                            address: expect.any(String),
                                        },
                                        programId: 'TokenzQdBNbLqP5VEhdkAS6EPFLC1PHnBqCXEpPxuEb',
                                    },
                                ]),
                            },
                        },
                    },
                });
            });

            it('initialize-token-metadata', async () => {
                expect.assertions(1);
                const source = /* GraphQL */ `
                    query testQuery($signature: Signature!) {
                        transaction(signature: $signature) {
                            message {
                                instructions {
                                    programId
                                    ... on SplTokenMetadataInitialize {
                                        metadata {
                                            address
                                        }
                                        mint {
                                            address
                                        }
                                        mintAuthority {
                                            address
                                        }
                                        name
                                        symbol
                                        updateAuthority {
                                            address
                                        }
                                        uri
                                    }
                                }
                            }
                        }
                    }
                `;
                const result = await rpcGraphQL.query(source, { signature });
                expect(result).toMatchObject({
                    data: {
                        transaction: {
                            message: {
                                instructions: expect.arrayContaining([
                                    {
                                        metadata: {
                                            address: expect.any(String),
                                        },
                                        mint: {
                                            address: expect.any(String),
                                        },
                                        mintAuthority: {
                                            address: expect.any(String),
                                        },
                                        name: expect.any(String),
                                        programId: 'TokenzQdBNbLqP5VEhdkAS6EPFLC1PHnBqCXEpPxuEb',
                                        symbol: expect.any(String),
                                        updateAuthority: {
                                            address: expect.any(String),
                                        },
                                        uri: expect.any(String),
                                    },
                                ]),
                            },
                        },
                    },
                });
            });

            it('update-token-metadata-field', async () => {
                expect.assertions(1);
                const source = /* GraphQL */ `
                    query testQuery($signature: Signature!) {
                        transaction(signature: $signature) {
                            message {
                                instructions {
                                    programId
                                    ... on SplTokenMetadataUpdateField {
                                        field
                                        metadata {
                                            address
                                        }
                                        updateAuthority {
                                            address
                                        }
                                        value
                                    }
                                }
                            }
                        }
                    }
                `;
                const result = await rpcGraphQL.query(source, { signature });
                expect(result).toMatchObject({
                    data: {
                        transaction: {
                            message: {
                                instructions: expect.arrayContaining([
                                    {
                                        field: expect.any(String),
                                        metadata: {
                                            address: expect.any(String),
                                        },
                                        programId: 'TokenzQdBNbLqP5VEhdkAS6EPFLC1PHnBqCXEpPxuEb',
                                        updateAuthority: {
                                            address: expect.any(String),
                                        },
                                        value: expect.any(String),
                                    },
                                ]),
                            },
                        },
                    },
                });
            });

            it('remove-token-metadata-key', async () => {
                expect.assertions(1);
                const source = /* GraphQL */ `
                    query testQuery($signature: Signature!) {
                        transaction(signature: $signature) {
                            message {
                                instructions {
                                    programId
                                    ... on SplTokenMetadataRemoveKey {
                                        idempotent
                                        key
                                        metadata {
                                            address
                                        }
                                        updateAuthority {
                                            address
                                        }
                                    }
                                }
                            }
                        }
                    }
                `;
                const result = await rpcGraphQL.query(source, { signature });
                expect(result).toMatchObject({
                    data: {
                        transaction: {
                            message: {
                                instructions: expect.arrayContaining([
                                    {
                                        idempotent: expect.any(Boolean),
                                        key: expect.any(String),
                                        metadata: {
                                            address: expect.any(String),
                                        },
                                        programId: 'TokenzQdBNbLqP5VEhdkAS6EPFLC1PHnBqCXEpPxuEb',
                                        updateAuthority: {
>>>>>>> a862c32e
                                            address: expect.any(String),
                                        },
                                    },
                                ]),
                            },
                        },
                    },
                });
            });
        });
    });
});<|MERGE_RESOLUTION|>--- conflicted
+++ resolved
@@ -1592,32 +1592,14 @@
                 });
             });
 
-<<<<<<< HEAD
-            it('reallocate', async () => {
-=======
             it('withdraw-withheld-tokens-from-mint', async () => {
->>>>>>> a862c32e
-                expect.assertions(1);
-                const source = /* GraphQL */ `
-                    query testQuery($signature: Signature!) {
-                        transaction(signature: $signature) {
-                            message {
-                                instructions {
-                                    programId
-<<<<<<< HEAD
-                                    ... on SplTokenReallocate {
-                                        account {
-                                            address
-                                        }
-                                        extensionTypes
-                                        owner {
-                                            address
-                                        }
-                                        payer {
-                                            address
-                                        }
-                                        systemProgram {
-=======
+                expect.assertions(1);
+                const source = /* GraphQL */ `
+                    query testQuery($signature: Signature!) {
+                        transaction(signature: $signature) {
+                            message {
+                                instructions {
+                                    programId
                                     ... on SplTokenWithdrawWithheldTokensFromMint {
                                         mint {
                                             address
@@ -1805,18 +1787,14 @@
                                     programId
                                     ... on SplTokenEnableRequiredMemoTransfers {
                                         account {
->>>>>>> a862c32e
                                             address
                                         }
                                         multisigOwner {
                                             address
                                         }
-<<<<<<< HEAD
-=======
                                         owner {
                                             address
                                         }
->>>>>>> a862c32e
                                         signers
                                     }
                                 }
@@ -1834,24 +1812,10 @@
                                         account: {
                                             address: expect.any(String),
                                         },
-<<<<<<< HEAD
-                                        extensionTypes: expect.arrayContaining([expect.any(String)]),
-=======
->>>>>>> a862c32e
                                         multisigOwner: null,
                                         owner: {
                                             address: expect.any(String),
                                         },
-<<<<<<< HEAD
-                                        payer: {
-                                            address: expect.any(String),
-                                        },
-                                        programId: 'TokenzQdBNbLqP5VEhdkAS6EPFLC1PHnBqCXEpPxuEb',
-                                        signers: null,
-                                        systemProgram: {
-                                            address: expect.any(String),
-                                        },
-=======
                                         programId: 'TokenzQdBNbLqP5VEhdkAS6EPFLC1PHnBqCXEpPxuEb',
                                         signers: null,
                                     },
@@ -1914,28 +1878,15 @@
                                         },
                                         programId: 'TokenzQdBNbLqP5VEhdkAS6EPFLC1PHnBqCXEpPxuEb',
                                         signers: null,
->>>>>>> a862c32e
                                     },
                                     {
                                         account: {
                                             address: expect.any(String),
                                         },
-<<<<<<< HEAD
-                                        extensionTypes: expect.arrayContaining([expect.any(String)]),
-=======
->>>>>>> a862c32e
                                         multisigOwner: {
                                             address: expect.any(String),
                                         },
                                         owner: null,
-<<<<<<< HEAD
-                                        payer: {
-                                            address: expect.any(String),
-                                        },
-                                        programId: 'TokenzQdBNbLqP5VEhdkAS6EPFLC1PHnBqCXEpPxuEb',
-                                        signers: expect.arrayContaining([expect.any(String)]),
-                                        systemProgram: {
-=======
                                         programId: 'TokenzQdBNbLqP5VEhdkAS6EPFLC1PHnBqCXEpPxuEb',
                                         signers: expect.arrayContaining([expect.any(String)]),
                                     },
@@ -3741,7 +3692,87 @@
                                         },
                                         programId: 'TokenzQdBNbLqP5VEhdkAS6EPFLC1PHnBqCXEpPxuEb',
                                         updateAuthority: {
->>>>>>> a862c32e
+                                            address: expect.any(String),
+                                        },
+                                    },
+                                ]),
+                            },
+                        },
+                    },
+                });
+            });
+
+            it('reallocate', async () => {
+                expect.assertions(1);
+                const source = /* GraphQL */ `
+                    query testQuery($signature: Signature!) {
+                        transaction(signature: $signature) {
+                            message {
+                                instructions {
+                                    programId
+                                    ... on SplTokenReallocate {
+                                        account {
+                                            address
+                                        }
+                                        extensionTypes
+                                        owner {
+                                            address
+                                        }
+                                        payer {
+                                            address
+                                        }
+                                        systemProgram {
+                                            address
+                                        }
+                                        multisigOwner {
+                                            address
+                                        }
+                                        signers
+                                    }
+                                }
+                            }
+                        }
+                    }
+                `;
+                const result = await rpcGraphQL.query(source, { signature });
+                expect(result).toMatchObject({
+                    data: {
+                        transaction: {
+                            message: {
+                                instructions: expect.arrayContaining([
+                                    {
+                                        account: {
+                                            address: expect.any(String),
+                                        },
+                                        extensionTypes: expect.arrayContaining([expect.any(String)]),
+                                        multisigOwner: null,
+                                        owner: {
+                                            address: expect.any(String),
+                                        },
+                                        payer: {
+                                            address: expect.any(String),
+                                        },
+                                        programId: 'TokenzQdBNbLqP5VEhdkAS6EPFLC1PHnBqCXEpPxuEb',
+                                        signers: null,
+                                        systemProgram: {
+                                            address: expect.any(String),
+                                        },
+                                    },
+                                    {
+                                        account: {
+                                            address: expect.any(String),
+                                        },
+                                        extensionTypes: expect.arrayContaining([expect.any(String)]),
+                                        multisigOwner: {
+                                            address: expect.any(String),
+                                        },
+                                        owner: null,
+                                        payer: {
+                                            address: expect.any(String),
+                                        },
+                                        programId: 'TokenzQdBNbLqP5VEhdkAS6EPFLC1PHnBqCXEpPxuEb',
+                                        signers: expect.arrayContaining([expect.any(String)]),
+                                        systemProgram: {
                                             address: expect.any(String),
                                         },
                                     },
